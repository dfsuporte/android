--- conflicted
+++ resolved
@@ -168,12 +168,9 @@
         
         <receiver android:name=".files.InstantUploadBroadcastReceiver">
             <intent-filter>
-<<<<<<< HEAD
-=======
                 <!-- unofficially supported by many Android phones but not by HTC devices: -->
                 <action android:name="com.android.camera.NEW_PICTURE" />
                 <!-- officially supported since Android 4.0 (SDK 14, works even for HTC devices): --> 
->>>>>>> 69d40e50
                 <action android:name="android.hardware.action.NEW_PICTURE" />
                 <data android:mimeType="image/*" />
             </intent-filter>
