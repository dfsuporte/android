--- conflicted
+++ resolved
@@ -1,1509 +1,1496 @@
-/* ownCloud Android client application
- *   Copyright (C) 2011  Bartek Przybylski
- *   Copyright (C) 2012-2013 ownCloud Inc.
- *
- *   This program is free software: you can redistribute it and/or modify
- *   it under the terms of the GNU General Public License as published by
- *   the Free Software Foundation, either version 3 of the License, or
- *   (at your option) any later version.
- *
- *   This program is distributed in the hope that it will be useful,
- *   but WITHOUT ANY WARRANTY; without even the implied warranty of
- *   MERCHANTABILITY or FITNESS FOR A PARTICULAR PURPOSE.  See the
- *   GNU General Public License for more details.
- *
- *   You should have received a copy of the GNU General Public License
- *   along with this program.  If not, see <http://www.gnu.org/licenses/>.
- *
- */
-
-package com.owncloud.android.ui.activity;
-
-import java.io.File;
-
-import android.accounts.Account;
-import android.app.AlertDialog;
-import android.app.ProgressDialog;
-import android.app.AlertDialog.Builder;
-import android.app.Dialog;
-import android.content.BroadcastReceiver;
-import android.content.ComponentName;
-import android.content.ContentResolver;
-import android.content.Context;
-import android.content.DialogInterface;
-import android.content.DialogInterface.OnClickListener;
-import android.content.Intent;
-import android.content.IntentFilter;
-import android.content.ServiceConnection;
-import android.content.SharedPreferences;
-import android.content.SharedPreferences.Editor;
-import android.content.pm.PackageInfo;
-import android.content.pm.PackageManager.NameNotFoundException;
-import android.content.res.Resources.NotFoundException;
-import android.database.Cursor;
-import android.graphics.Bitmap;
-import android.graphics.drawable.BitmapDrawable;
-import android.net.Uri;
-import android.os.Bundle;
-import android.os.Handler;
-import android.os.IBinder;
-import android.preference.PreferenceManager;
-import android.provider.MediaStore;
-import android.support.v4.app.Fragment;
-import android.support.v4.app.FragmentTransaction;
-import android.util.Log;
-import android.view.View;
-import android.view.ViewGroup;
-import android.widget.ArrayAdapter;
-import android.widget.EditText;
-import android.widget.TextView;
-import android.widget.Toast;
-
-import com.actionbarsherlock.app.ActionBar;
-import com.actionbarsherlock.app.ActionBar.OnNavigationListener;
-import com.actionbarsherlock.app.SherlockFragmentActivity;
-import com.actionbarsherlock.view.Menu;
-import com.actionbarsherlock.view.MenuInflater;
-import com.actionbarsherlock.view.MenuItem;
-import com.actionbarsherlock.view.Window;
-import com.owncloud.android.AccountUtils;
-import com.owncloud.android.authenticator.AccountAuthenticator;
-import com.owncloud.android.datamodel.DataStorageManager;
-import com.owncloud.android.datamodel.FileDataStorageManager;
-import com.owncloud.android.datamodel.OCFile;
-import com.owncloud.android.files.services.FileDownloader;
-import com.owncloud.android.files.services.FileDownloader.FileDownloaderBinder;
-import com.owncloud.android.files.services.FileObserverService;
-import com.owncloud.android.files.services.FileUploader;
-import com.owncloud.android.files.services.FileUploader.FileUploaderBinder;
-import com.owncloud.android.network.OwnCloudClientUtils;
-import com.owncloud.android.operations.OnRemoteOperationListener;
-import com.owncloud.android.operations.RemoteOperation;
-import com.owncloud.android.operations.RemoteOperationResult;
-import com.owncloud.android.operations.RemoveFileOperation;
-import com.owncloud.android.operations.RenameFileOperation;
-import com.owncloud.android.operations.SynchronizeFileOperation;
-import com.owncloud.android.operations.RemoteOperationResult.ResultCode;
-import com.owncloud.android.syncadapter.FileSyncService;
-import com.owncloud.android.ui.dialog.ChangelogDialog;
-import com.owncloud.android.ui.dialog.EditNameDialog;
-import com.owncloud.android.ui.dialog.SslValidatorDialog;
-import com.owncloud.android.ui.dialog.EditNameDialog.EditNameDialogListener;
-import com.owncloud.android.ui.dialog.SslValidatorDialog.OnSslValidatorListener;
-import com.owncloud.android.ui.fragment.FileDetailFragment;
-import com.owncloud.android.ui.fragment.FileFragment;
-import com.owncloud.android.ui.fragment.OCFileListFragment;
-import com.owncloud.android.ui.preview.PreviewImageActivity;
-import com.owncloud.android.ui.preview.PreviewImageFragment;
-import com.owncloud.android.ui.preview.PreviewMediaFragment;
-
-import com.owncloud.android.R;
-import eu.alefzero.webdav.WebdavClient;
-
-/**
- * Displays, what files the user has available in his ownCloud.
- * 
- * @author Bartek Przybylski
- * @author David A. Velasco
- */
-
-public class FileDisplayActivity extends SherlockFragmentActivity implements
-<<<<<<< HEAD
-    OCFileListFragment.ContainerActivity, FileFragment.ContainerActivity, OnNavigationListener, OnSslValidatorListener, OnRemoteOperationListener {
-=======
-    OCFileListFragment.ContainerActivity, FileDetailFragment.ContainerActivity, OnNavigationListener, OnSslValidatorListener, OnRemoteOperationListener, EditNameDialogListener {
->>>>>>> 97ae9007
-    
-    private ArrayAdapter<String> mDirectories;
-    private OCFile mCurrentDir = null;
-    private OCFile mCurrentFile = null;
-
-    private DataStorageManager mStorageManager;
-    private SyncBroadcastReceiver mSyncBroadcastReceiver;
-    private UploadFinishReceiver mUploadFinishReceiver;
-    private DownloadFinishReceiver mDownloadFinishReceiver;
-    private FileDownloaderBinder mDownloaderBinder = null;
-    private FileUploaderBinder mUploaderBinder = null;
-    private ServiceConnection mDownloadConnection = null, mUploadConnection = null;
-    private RemoteOperationResult mLastSslUntrustedServerResult = null;
-    
-    private OCFileListFragment mFileList;
-    
-    private boolean mDualPane;
-    
-    private static final int DIALOG_SETUP_ACCOUNT = 0;
-    private static final int DIALOG_CREATE_DIR = 1;
-    private static final int DIALOG_ABOUT_APP = 2;
-    public static final int DIALOG_SHORT_WAIT = 3;
-    private static final int DIALOG_CHOOSE_UPLOAD_SOURCE = 4;
-    private static final int DIALOG_SSL_VALIDATOR = 5;
-    private static final int DIALOG_CERT_NOT_SAVED = 6;
-    private static final String DIALOG_CHANGELOG_TAG = "DIALOG_CHANGELOG";
-
-    
-    private static final int ACTION_SELECT_CONTENT_FROM_APPS = 1;
-    private static final int ACTION_SELECT_MULTIPLE_FILES = 2;
-    
-    private static final String TAG = "FileDisplayActivity";
-
-    private static int[] mMenuIdentifiersToPatch = {R.id.action_about_app};
-    
-    private OCFile mWaitingToPreview;
-    private Handler mHandler;
-
-    
-    @Override
-    public void onCreate(Bundle savedInstanceState) {
-        Log.d(getClass().toString(), "onCreate() start");
-        super.onCreate(savedInstanceState);
-
-        /// Load of parameters from received intent
-        Account account = getIntent().getParcelableExtra(FileDetailFragment.EXTRA_ACCOUNT);
-        if (account != null && AccountUtils.setCurrentOwnCloudAccount(this, account.name)) {
-            mCurrentDir = getIntent().getParcelableExtra(FileDetailFragment.EXTRA_FILE); 
-        }
-        
-        /// Load of saved instance state: keep this always before initDataFromCurrentAccount()
-        if(savedInstanceState != null) {
-            // TODO - test if savedInstanceState should take precedence over file in the intent ALWAYS (now), NEVER, or SOME TIMES
-            mCurrentDir = savedInstanceState.getParcelable(FileDetailFragment.EXTRA_FILE);
-            mWaitingToPreview = (OCFile) savedInstanceState.getParcelable(FileDetailActivity.KEY_WAITING_TO_PREVIEW);
-
-        } else {
-            mWaitingToPreview = null;
-        }
-        
-        if (!AccountUtils.accountsAreSetup(this)) {
-            /// no account available: FORCE ACCOUNT CREATION
-            mStorageManager = null;
-            createFirstAccount();
-            
-        } else {    /// at least an account is available
-            
-            initDataFromCurrentAccount();   // it checks mCurrentDir and mCurrentFile with the current account
-            
-        }
-        
-        mUploadConnection = new ListServiceConnection(); 
-        mDownloadConnection = new ListServiceConnection();
-        bindService(new Intent(this, FileUploader.class), mUploadConnection, Context.BIND_AUTO_CREATE);
-        bindService(new Intent(this, FileDownloader.class), mDownloadConnection, Context.BIND_AUTO_CREATE);
-
-        // PIN CODE request ;  best location is to decide, let's try this first
-        if (getIntent().getAction() != null && getIntent().getAction().equals(Intent.ACTION_MAIN) && savedInstanceState == null) {
-            requestPinCode();
-        }
-
-        // file observer
-        Intent observer_intent = new Intent(this, FileObserverService.class);
-        observer_intent.putExtra(FileObserverService.KEY_FILE_CMD, FileObserverService.CMD_INIT_OBSERVED_LIST);
-        startService(observer_intent);
-        
-            
-        /// USER INTERFACE
-        requestWindowFeature(Window.FEATURE_INDETERMINATE_PROGRESS);
-            
-        // Drop-down navigation 
-        mDirectories = new CustomArrayAdapter<String>(this, R.layout.sherlock_spinner_dropdown_item);
-        OCFile currFile = mCurrentDir;
-        while(mStorageManager != null && currFile != null && currFile.getFileName() != OCFile.PATH_SEPARATOR) {
-            mDirectories.add(currFile.getFileName());
-            currFile = mStorageManager.getFileById(currFile.getParentId());
-        }
-        mDirectories.add(OCFile.PATH_SEPARATOR);
-
-        // Inflate and set the layout view
-        setContentView(R.layout.files);    
-        mFileList = (OCFileListFragment) getSupportFragmentManager().findFragmentById(R.id.fileList);
-        mDualPane = (findViewById(R.id.file_details_container) != null);
-        if (mDualPane) {
-            initFileDetailsInDualPane();
-        } else {
-            // quick patchES to fix problem in turn from landscape to portrait, when a file is selected in the right pane
-            // TODO serious refactorization in activities and fragments providing file browsing and handling 
-            if (mCurrentFile != null) {
-                onFileClick(mCurrentFile);
-                mCurrentFile = null;
-            }
-            Fragment rightPanel = getSupportFragmentManager().findFragmentByTag(FileDetailFragment.FTAG);
-            if (rightPanel != null) {
-                FragmentTransaction transaction = getSupportFragmentManager().beginTransaction();
-                transaction.remove(rightPanel);
-                transaction.commit();
-            }
-        }
-            
-        // Action bar setup
-        ActionBar actionBar = getSupportActionBar();
-        actionBar.setHomeButtonEnabled(true);   // mandatory since Android ICS, according to the official documentation
-        actionBar.setDisplayHomeAsUpEnabled(mCurrentDir != null && mCurrentDir.getParentId() != 0);
-        actionBar.setDisplayShowTitleEnabled(false);
-        actionBar.setNavigationMode(ActionBar.NAVIGATION_MODE_LIST);
-        actionBar.setListNavigationCallbacks(mDirectories, this);
-        setSupportProgressBarIndeterminateVisibility(false);        // always AFTER setContentView(...) ; to workaround bug in its implementation
-        
-        
-        // show changelog, if needed
-        //showChangeLog();
-        
-        Log.d(getClass().toString(), "onCreate() end");
-    }
-
-    
-    /**
-     * Shows a dialog with the change log of the current version after each app update
-     * 
-     *  TODO make it permanent; by now, only to advice the workaround app for 4.1.x
-     */
-    private void showChangeLog() {
-        if (android.os.Build.VERSION.SDK_INT == android.os.Build.VERSION_CODES.JELLY_BEAN) {
-            final String KEY_VERSION = "version";
-            SharedPreferences sharedPref = PreferenceManager.getDefaultSharedPreferences(getApplicationContext());
-            int currentVersionNumber = 0;
-            int savedVersionNumber = sharedPref.getInt(KEY_VERSION, 0);
-            try {
-                PackageInfo pi          = getPackageManager().getPackageInfo(getPackageName(), 0);
-                currentVersionNumber    = pi.versionCode;
-            } catch (Exception e) {}
-     
-            if (currentVersionNumber > savedVersionNumber) {
-                ChangelogDialog.newInstance(true).show(getSupportFragmentManager(), DIALOG_CHANGELOG_TAG);
-                Editor editor   = sharedPref.edit();
-                editor.putInt(KEY_VERSION, currentVersionNumber);
-                editor.commit();
-            }
-        }
-    }
-    
-
-    /**
-     * Launches the account creation activity. To use when no ownCloud account is available
-     */
-    private void createFirstAccount() {
-        Intent intent = new Intent(android.provider.Settings.ACTION_ADD_ACCOUNT);
-        intent.putExtra(android.provider.Settings.EXTRA_AUTHORITIES, new String[] { AccountAuthenticator.AUTH_TOKEN_TYPE });
-        startActivity(intent);  // the new activity won't be created until this.onStart() and this.onResume() are finished;
-    }
-
-    
-    /**
-     *  Load of state dependent of the existence of an ownCloud account
-     */
-    private void initDataFromCurrentAccount() {
-        /// Storage manager initialization - access to local database
-        mStorageManager = new FileDataStorageManager(
-                AccountUtils.getCurrentOwnCloudAccount(this),
-                getContentResolver());
-
-        /// Check if mCurrentDir is a directory
-        if(mCurrentDir != null && !mCurrentDir.isDirectory()) {
-            mCurrentFile = mCurrentDir;
-            mCurrentDir = mStorageManager.getFileById(mCurrentDir.getParentId());
-        }
-        
-        /// Check if mCurrentDir and mCurrentFile are in the current account, and update them
-        if (mCurrentDir != null) {
-            mCurrentDir = mStorageManager.getFileByPath(mCurrentDir.getRemotePath());   // mCurrentDir == null if it is not in the current account
-        }
-        if (mCurrentFile != null) {
-            if (mCurrentFile.fileExists()) {
-                mCurrentFile = mStorageManager.getFileByPath(mCurrentFile.getRemotePath());   // mCurrentFile == null if it is not in the current account
-            }   // else : keep mCurrentFile with the received value; this is currently the case of an upload in progress, when the user presses the status notification in a landscape tablet
-        }
-        
-        /// Default to root if mCurrentDir was not found
-        if (mCurrentDir == null) {
-            mCurrentDir = mStorageManager.getFileByPath("/"); // will be NULL if the database was never synchronized
-        }
-    }
-        
-    
-    private void initFileDetailsInDualPane() {
-        if (mDualPane && getSupportFragmentManager().findFragmentByTag(FileDetailFragment.FTAG) == null) {
-            FragmentTransaction transaction = getSupportFragmentManager().beginTransaction();
-            if (mCurrentFile != null) {
-                if (PreviewMediaFragment.canBePreviewed(mCurrentFile)) {
-                    if (mCurrentFile.isDown()) {
-                        transaction.replace(R.id.file_details_container, new PreviewMediaFragment(mCurrentFile, AccountUtils.getCurrentOwnCloudAccount(this)), FileDetailFragment.FTAG);
-                    } else {
-                        transaction.replace(R.id.file_details_container, new FileDetailFragment(mCurrentFile, AccountUtils.getCurrentOwnCloudAccount(this)), FileDetailFragment.FTAG);
-                        mWaitingToPreview = mCurrentFile;
-                    }
-                } else {
-                    transaction.replace(R.id.file_details_container, new FileDetailFragment(mCurrentFile, AccountUtils.getCurrentOwnCloudAccount(this)), FileDetailFragment.FTAG);
-                }
-                mCurrentFile = null;
-                
-            } else {
-                transaction.replace(R.id.file_details_container, new FileDetailFragment(null, null), FileDetailFragment.FTAG); // empty FileDetailFragment
-            }
-            transaction.commit();
-        }
-    }
-    
-    
-    @Override
-    public void onDestroy() {
-        super.onDestroy();
-        if (mDownloadConnection != null)
-            unbindService(mDownloadConnection);
-        if (mUploadConnection != null)
-            unbindService(mUploadConnection);
-    }
-
-    
-    @Override
-    public boolean onCreateOptionsMenu(Menu menu) {
-        MenuInflater inflater = getSherlock().getMenuInflater();
-            inflater.inflate(R.menu.main_menu, menu);
-            
-            patchHiddenAccents(menu);
-            
-            return true;
-    }
-
-    /**
-     * Workaround for this: <a href="http://code.google.com/p/android/issues/detail?id=3974">http://code.google.com/p/android/issues/detail?id=3974</a> 
-     * 
-     * @param menu      Menu to patch
-     */
-    private void patchHiddenAccents(Menu menu) {
-        for (int i = 0; i < mMenuIdentifiersToPatch.length ; i++) {
-            MenuItem aboutItem = menu.findItem(mMenuIdentifiersToPatch[i]);
-            if (aboutItem != null && aboutItem.getIcon() instanceof BitmapDrawable) {
-                // Clip off the bottom three (density independent) pixels of transparent padding
-                Bitmap original = ((BitmapDrawable) aboutItem.getIcon()).getBitmap();
-                float scale = getResources().getDisplayMetrics().density;
-                int clippedHeight = (int) (original.getHeight() - (3 * scale));
-                Bitmap scaled = Bitmap.createBitmap(original, 0, 0, original.getWidth(), clippedHeight);
-                aboutItem.setIcon(new BitmapDrawable(getResources(), scaled));
-            }
-        }
-    }
-
-
-    @Override
-    public boolean onOptionsItemSelected(MenuItem item) {
-        boolean retval = true;
-        switch (item.getItemId()) {
-<<<<<<< HEAD
-            case R.id.action_create_dir: {
-                showDialog(DIALOG_CREATE_DIR);
-                break;
-=======
-            case R.id.createDirectoryItem: {
-                //showDialog(DIALOG_CREATE_DIR);
-                EditNameDialog dialog = EditNameDialog.newInstance(getString(R.string.uploader_info_dirname), "", this);
-                dialog.show(getSupportFragmentManager(), "createdirdialog");
->>>>>>> 97ae9007
-            }
-            case R.id.action_sync_account: {
-                startSynchronization();
-                break;
-            }
-            case R.id.action_upload: {
-                showDialog(DIALOG_CHOOSE_UPLOAD_SOURCE);
-                break;
-            }
-            case R.id.action_settings: {
-                Intent settingsIntent = new Intent(this, Preferences.class);
-                startActivity(settingsIntent);
-                break;
-            }
-            case R.id.action_about_app: {
-                showDialog(DIALOG_ABOUT_APP);
-                break;
-            }
-            case android.R.id.home: {
-                if(mCurrentDir != null && mCurrentDir.getParentId() != 0){
-                    onBackPressed(); 
-                }
-                break;
-            }
-            default:
-                retval = super.onOptionsItemSelected(item);
-        }
-        return retval;
-    }
-
-    private void startSynchronization() {
-        ContentResolver.cancelSync(null, AccountAuthenticator.AUTH_TOKEN_TYPE);   // cancel the current synchronizations of any ownCloud account
-        Bundle bundle = new Bundle();
-        bundle.putBoolean(ContentResolver.SYNC_EXTRAS_MANUAL, true);
-        ContentResolver.requestSync(
-                AccountUtils.getCurrentOwnCloudAccount(this),
-                AccountAuthenticator.AUTH_TOKEN_TYPE, bundle);
-    }
-
-
-    @Override
-    public boolean onNavigationItemSelected(int itemPosition, long itemId) {
-        int i = itemPosition;
-        while (i-- != 0) {
-            onBackPressed();
-        }
-        // the next operation triggers a new call to this method, but it's necessary to 
-        // ensure that the name exposed in the action bar is the current directory when the 
-        // user selected it in the navigation list
-        if (itemPosition != 0)
-            getSupportActionBar().setSelectedNavigationItem(0);
-        return true;
-    }
-
-    /**
-     * Called, when the user selected something for uploading
-     */
-    public void onActivityResult(int requestCode, int resultCode, Intent data) {
-        
-        if (requestCode == ACTION_SELECT_CONTENT_FROM_APPS && (resultCode == RESULT_OK || resultCode == UploadFilesActivity.RESULT_OK_AND_MOVE)) {
-            requestSimpleUpload(data, resultCode);
-            
-        } else if (requestCode == ACTION_SELECT_MULTIPLE_FILES && (resultCode == RESULT_OK || resultCode == UploadFilesActivity.RESULT_OK_AND_MOVE)) {
-            requestMultipleUpload(data, resultCode);
-            
-        }
-    }
-
-    private void requestMultipleUpload(Intent data, int resultCode) {
-        String[] filePaths = data.getStringArrayExtra(UploadFilesActivity.EXTRA_CHOSEN_FILES);
-        if (filePaths != null) {
-            String[] remotePaths = new String[filePaths.length];
-            String remotePathBase = "";
-            for (int j = mDirectories.getCount() - 2; j >= 0; --j) {
-                remotePathBase += OCFile.PATH_SEPARATOR + mDirectories.getItem(j);
-            }
-            if (!remotePathBase.endsWith(OCFile.PATH_SEPARATOR))
-                remotePathBase += OCFile.PATH_SEPARATOR;
-            for (int j = 0; j< remotePaths.length; j++) {
-                remotePaths[j] = remotePathBase + (new File(filePaths[j])).getName();
-            }
-
-            Intent i = new Intent(this, FileUploader.class);
-            i.putExtra(FileUploader.KEY_ACCOUNT, AccountUtils.getCurrentOwnCloudAccount(this));
-            i.putExtra(FileUploader.KEY_LOCAL_FILE, filePaths);
-            i.putExtra(FileUploader.KEY_REMOTE_FILE, remotePaths);
-            i.putExtra(FileUploader.KEY_UPLOAD_TYPE, FileUploader.UPLOAD_MULTIPLE_FILES);
-            if (resultCode == UploadFilesActivity.RESULT_OK_AND_MOVE)
-                i.putExtra(FileUploader.KEY_LOCAL_BEHAVIOUR, FileUploader.LOCAL_BEHAVIOUR_MOVE);
-            startService(i);
-            
-        } else {
-            Log.d("FileDisplay", "User clicked on 'Update' with no selection");
-            Toast t = Toast.makeText(this, getString(R.string.filedisplay_no_file_selected), Toast.LENGTH_LONG);
-            t.show();
-            return;
-        }
-    }
-
-
-    private void requestSimpleUpload(Intent data, int resultCode) {
-        String filepath = null;
-        try {
-            Uri selectedImageUri = data.getData();
-
-            String filemanagerstring = selectedImageUri.getPath();
-            String selectedImagePath = getPath(selectedImageUri);
-
-            if (selectedImagePath != null)
-                filepath = selectedImagePath;
-            else
-                filepath = filemanagerstring;
-            
-        } catch (Exception e) {
-            Log.e("FileDisplay", "Unexpected exception when trying to read the result of Intent.ACTION_GET_CONTENT", e);
-            e.printStackTrace();
-            
-        } finally {
-            if (filepath == null) {
-                Log.e("FileDisplay", "Couldnt resolve path to file");
-                Toast t = Toast.makeText(this, getString(R.string.filedisplay_unexpected_bad_get_content), Toast.LENGTH_LONG);
-                t.show();
-                return;
-            }
-        }
-
-        Intent i = new Intent(this, FileUploader.class);
-        i.putExtra(FileUploader.KEY_ACCOUNT,
-                AccountUtils.getCurrentOwnCloudAccount(this));
-        String remotepath = new String();
-        for (int j = mDirectories.getCount() - 2; j >= 0; --j) {
-            remotepath += OCFile.PATH_SEPARATOR + mDirectories.getItem(j);
-        }
-        if (!remotepath.endsWith(OCFile.PATH_SEPARATOR))
-            remotepath += OCFile.PATH_SEPARATOR;
-        remotepath += new File(filepath).getName();
-
-        i.putExtra(FileUploader.KEY_LOCAL_FILE, filepath);
-        i.putExtra(FileUploader.KEY_REMOTE_FILE, remotepath);
-        i.putExtra(FileUploader.KEY_UPLOAD_TYPE, FileUploader.UPLOAD_SINGLE_FILE);
-        if (resultCode == UploadFilesActivity.RESULT_OK_AND_MOVE)
-            i.putExtra(FileUploader.KEY_LOCAL_BEHAVIOUR, FileUploader.LOCAL_BEHAVIOUR_MOVE);
-        startService(i);
-    }
-
-
-    @Override
-    public void onBackPressed() {
-        if (mDirectories.getCount() <= 1) {
-            finish();
-            return;
-        }
-        popDirname();
-        mFileList.onNavigateUp();
-        mCurrentDir = mFileList.getCurrentFile();
-        
-        if (mDualPane) {
-            // Resets the FileDetailsFragment on Tablets so that it always displays
-            Fragment fileFragment = getSupportFragmentManager().findFragmentByTag(FileDetailFragment.FTAG);
-            if (fileFragment != null && (fileFragment instanceof PreviewMediaFragment || !((FileDetailFragment) fileFragment).isEmpty())) {
-                FragmentTransaction transaction = getSupportFragmentManager().beginTransaction();
-                transaction.replace(R.id.file_details_container, new FileDetailFragment(null, null), FileDetailFragment.FTAG); // empty FileDetailFragment                
-                transaction.commit();
-            }
-        }
-        
-        if(mCurrentDir.getParentId() == 0){
-            ActionBar actionBar = getSupportActionBar(); 
-            actionBar.setDisplayHomeAsUpEnabled(false);
-        } 
-    }
-
-    @Override
-    protected void onSaveInstanceState(Bundle outState) {
-        // responsibility of restore is preferred in onCreate() before than in onRestoreInstanceState when there are Fragments involved
-        Log.d(getClass().toString(), "onSaveInstanceState() start");
-        super.onSaveInstanceState(outState);
-        outState.putParcelable(FileDetailFragment.EXTRA_FILE, mCurrentDir);
-        if (mDualPane) {
-            FileFragment fragment = (FileFragment) getSupportFragmentManager().findFragmentByTag(FileDetailFragment.FTAG);
-            if (fragment != null) {
-                OCFile file = fragment.getFile();
-                if (file != null) {
-                    outState.putParcelable(FileDetailFragment.EXTRA_FILE, file);
-                }
-            }
-        }
-        outState.putParcelable(FileDetailActivity.KEY_WAITING_TO_PREVIEW, mWaitingToPreview);
-        Log.d(getClass().toString(), "onSaveInstanceState() end");
-    }
-
-    @Override
-    public void onResume() {
-        Log.d(getClass().toString(), "onResume() start");
-        super.onResume();
-
-        if (AccountUtils.accountsAreSetup(this)) {
-            
-            if (mStorageManager == null) {
-                // this is necessary for handling the come back to FileDisplayActivity when the first ownCloud account is created 
-                initDataFromCurrentAccount();
-                if (mDualPane) {
-                    initFileDetailsInDualPane();
-                }
-            }
-            
-            // Listen for sync messages
-            IntentFilter syncIntentFilter = new IntentFilter(FileSyncService.SYNC_MESSAGE);
-            mSyncBroadcastReceiver = new SyncBroadcastReceiver();
-            registerReceiver(mSyncBroadcastReceiver, syncIntentFilter);
-            
-            // Listen for upload messages
-            IntentFilter uploadIntentFilter = new IntentFilter(FileUploader.UPLOAD_FINISH_MESSAGE);
-            mUploadFinishReceiver = new UploadFinishReceiver();
-            registerReceiver(mUploadFinishReceiver, uploadIntentFilter);
-            
-            // Listen for download messages
-            IntentFilter downloadIntentFilter = new IntentFilter(FileDownloader.DOWNLOAD_ADDED_MESSAGE);
-            downloadIntentFilter.addAction(FileDownloader.DOWNLOAD_FINISH_MESSAGE);
-            mDownloadFinishReceiver = new DownloadFinishReceiver();
-            registerReceiver(mDownloadFinishReceiver, downloadIntentFilter);
-        
-            // List current directory
-            mFileList.listDirectory(mCurrentDir);   // TODO we should find the way to avoid the need of this (maybe it's not necessary yet; to check)
-            
-        } else {
-            
-            mStorageManager = null;     // an invalid object will be there if all the ownCloud accounts are removed
-            showDialog(DIALOG_SETUP_ACCOUNT);
-            
-        }
-        Log.d(getClass().toString(), "onResume() end");
-    }
-
-    
-    @Override
-    public void onPause() {
-        Log.d(getClass().toString(), "onPause() start");
-        super.onPause();
-        if (mSyncBroadcastReceiver != null) {
-            unregisterReceiver(mSyncBroadcastReceiver);
-            mSyncBroadcastReceiver = null;
-        }
-        if (mUploadFinishReceiver != null) {
-            unregisterReceiver(mUploadFinishReceiver);
-            mUploadFinishReceiver = null;
-        }
-        if (mDownloadFinishReceiver != null) {
-            unregisterReceiver(mDownloadFinishReceiver);
-            mDownloadFinishReceiver = null;
-        }
-        if (!AccountUtils.accountsAreSetup(this)) {
-            dismissDialog(DIALOG_SETUP_ACCOUNT);
-        }
-        
-        Log.d(getClass().toString(), "onPause() end");
-    }
-
-    
-    @Override
-    protected void onPrepareDialog(int id, Dialog dialog, Bundle args) {
-        if (id == DIALOG_SSL_VALIDATOR && mLastSslUntrustedServerResult != null) {
-            ((SslValidatorDialog)dialog).updateResult(mLastSslUntrustedServerResult);
-        }
-    }
-
-    
-    @Override
-    protected Dialog onCreateDialog(int id) {
-        Dialog dialog = null;
-        AlertDialog.Builder builder;
-        switch (id) {
-        case DIALOG_SETUP_ACCOUNT: {
-            builder = new AlertDialog.Builder(this);
-            builder.setTitle(R.string.main_tit_accsetup);
-            builder.setMessage(R.string.main_wrn_accsetup);
-            builder.setCancelable(false);
-            builder.setPositiveButton(android.R.string.ok, new OnClickListener() {
-                public void onClick(DialogInterface dialog, int which) {
-                    createFirstAccount();
-                    dialog.dismiss();
-                }
-            });
-            String message = String.format(getString(R.string.common_exit), getString(R.string.app_name));
-            builder.setNegativeButton(message, new OnClickListener() {
-                public void onClick(DialogInterface dialog, int which) {
-                    dialog.dismiss();
-                    finish();
-                }
-            });
-            //builder.setNegativeButton(android.R.string.cancel, this);
-            dialog = builder.create();
-            break;
-        }
-        case DIALOG_ABOUT_APP: {
-            builder = new AlertDialog.Builder(this);
-            builder.setTitle(getString(R.string.about_title));
-            PackageInfo pkg;
-            try {
-                pkg = getPackageManager().getPackageInfo(getPackageName(), 0);
-                builder.setMessage(String.format(getString(R.string.about_message), getString(R.string.app_name), pkg.versionName));
-                builder.setIcon(android.R.drawable.ic_menu_info_details);
-                dialog = builder.create();
-            } catch (NameNotFoundException e) {
-                builder = null;
-                dialog = null;
-                Log.e(TAG, "Error while showing about dialog", e);
-            }
-            break;
-        }
-        case DIALOG_CREATE_DIR: {
-            builder = new Builder(this);
-            final EditText dirNameInput = new EditText(getBaseContext());
-            builder.setView(dirNameInput);
-            builder.setTitle(R.string.uploader_info_dirname);
-            int typed_color = getResources().getColor(R.color.setup_text_typed);
-            dirNameInput.setTextColor(typed_color);
-            builder.setPositiveButton(android.R.string.ok,
-                    new OnClickListener() {
-                        public void onClick(DialogInterface dialog, int which) {
-                            String directoryName = dirNameInput.getText().toString();
-                            if (directoryName.trim().length() == 0) {
-                                dialog.cancel();
-                                return;
-                            }
-    
-                            // Figure out the path where the dir needs to be created
-                            String path;
-                            if (mCurrentDir == null) {
-                                // this is just a patch; we should ensure that mCurrentDir never is null
-                                if (!mStorageManager.fileExists(OCFile.PATH_SEPARATOR)) {
-                                    OCFile file = new OCFile(OCFile.PATH_SEPARATOR);
-                                    mStorageManager.saveFile(file);
-                                }
-                                mCurrentDir = mStorageManager.getFileByPath(OCFile.PATH_SEPARATOR);
-                            }
-                            path = FileDisplayActivity.this.mCurrentDir.getRemotePath();
-                            
-                            // Create directory
-                            path += directoryName + OCFile.PATH_SEPARATOR;
-                            Thread thread = new Thread(new DirectoryCreator(path,  AccountUtils.getCurrentOwnCloudAccount(FileDisplayActivity.this), new Handler()));
-                            thread.start();
-                            
-                            dialog.dismiss();
-                            
-                            showDialog(DIALOG_SHORT_WAIT);
-                        }
-                    });
-            builder.setNegativeButton(R.string.common_cancel,
-                    new OnClickListener() {
-                        public void onClick(DialogInterface dialog, int which) {
-                            dialog.cancel();
-                        }
-                    });
-            dialog = builder.create();
-            break;
-        }
-        case DIALOG_SHORT_WAIT: {
-            ProgressDialog working_dialog = new ProgressDialog(this);
-            working_dialog.setMessage(getResources().getString(
-                    R.string.wait_a_moment));
-            working_dialog.setIndeterminate(true);
-            working_dialog.setCancelable(false);
-            dialog = working_dialog;
-            break;
-        }
-        case DIALOG_CHOOSE_UPLOAD_SOURCE: {
-            final String[] items = {    getString(R.string.actionbar_upload_files),
-                                        getString(R.string.actionbar_upload_from_apps), 
-                                        getString(R.string.actionbar_failed_instant_upload) };
-            builder = new AlertDialog.Builder(this);
-            builder.setTitle(R.string.actionbar_upload);
-            builder.setItems(items, new DialogInterface.OnClickListener() {
-                public void onClick(DialogInterface dialog, int item) {
-                    if (item == 0) {
-                        // if (!mDualPane) {
-                        Intent action = new Intent(FileDisplayActivity.this, UploadFilesActivity.class);
-                        action.putExtra(UploadFilesActivity.EXTRA_ACCOUNT,
-                                AccountUtils.getCurrentOwnCloudAccount(FileDisplayActivity.this));
-                        startActivityForResult(action, ACTION_SELECT_MULTIPLE_FILES);
-                        // } else {
-                        // TODO create and handle new fragment
-                        // LocalFileListFragment
-                        // }
-                    } else if (item == 1) {
-                        Intent action = new Intent(Intent.ACTION_GET_CONTENT);
-                        action = action.setType("*/*").addCategory(Intent.CATEGORY_OPENABLE);
-                        startActivityForResult(Intent.createChooser(action, getString(R.string.upload_chooser_title)),
-                                ACTION_SELECT_CONTENT_FROM_APPS);
-                    } else if (item == 2) {
-                        Account account = AccountUtils.getCurrentOwnCloudAccount(FileDisplayActivity.this);
-                        Intent action = new Intent(FileDisplayActivity.this, InstantUploadActivity.class);
-                        action.putExtra(FileUploader.KEY_ACCOUNT, account);
-                        startActivity(action);
-                    }
-                }
-            });
-            dialog = builder.create();
-            break;
-        }
-        case DIALOG_SSL_VALIDATOR: {
-            dialog = SslValidatorDialog.newInstance(this, mLastSslUntrustedServerResult, this);
-            break;
-        }
-        case DIALOG_CERT_NOT_SAVED: {
-            builder = new AlertDialog.Builder(this);
-            builder.setMessage(getResources().getString(R.string.ssl_validator_not_saved));
-            builder.setCancelable(false);
-            builder.setPositiveButton(R.string.common_ok, new DialogInterface.OnClickListener() {
-                    @Override
-                    public void onClick(DialogInterface dialog, int which) {
-                        dialog.dismiss();
-                    };
-                });
-            dialog = builder.create();
-            break;
-        }
-        default:
-            dialog = null;
-        }
-    
-        return dialog;
-    }
-
-    
-    /**
-     * Translates a content URI of an image to a physical path
-     * on the disk
-     * @param uri The URI to resolve
-     * @return The path to the image or null if it could not be found
-     */
-    public String getPath(Uri uri) {
-        String[] projection = { MediaStore.Images.Media.DATA };
-        Cursor cursor = managedQuery(uri, projection, null, null, null);
-        if (cursor != null) {
-            int column_index = cursor
-                    .getColumnIndexOrThrow(MediaStore.Images.Media.DATA);
-            cursor.moveToFirst();
-            return cursor.getString(column_index);
-        } 
-        return null;
-    }
-    
-    /**
-     * Pushes a directory to the drop down list
-     * @param directory to push
-     * @throws IllegalArgumentException If the {@link OCFile#isDirectory()} returns false.
-     */
-    public void pushDirname(OCFile directory) {
-        if(!directory.isDirectory()){
-            throw new IllegalArgumentException("Only directories may be pushed!");
-        }
-        mDirectories.insert(directory.getFileName(), 0);
-        mCurrentDir = directory;
-    }
-
-    /**
-     * Pops a directory name from the drop down list
-     * @return True, unless the stack is empty
-     */
-    public boolean popDirname() {
-        mDirectories.remove(mDirectories.getItem(0));
-        return !mDirectories.isEmpty();
-    }
-
-    private class DirectoryCreator implements Runnable {
-        private String mTargetPath;
-        private Account mAccount;
-        private Handler mHandler; 
-    
-        public DirectoryCreator(String targetPath, Account account, Handler handler) {
-            mTargetPath = targetPath;
-            mAccount = account;
-            mHandler = handler;
-        }
-    
-        @Override
-        public void run() {
-            WebdavClient wdc = OwnCloudClientUtils.createOwnCloudClient(mAccount, getApplicationContext());
-            boolean created = wdc.createDirectory(mTargetPath);
-            if (created) {
-                mHandler.post(new Runnable() {
-                    @Override
-                    public void run() { 
-                        dismissDialog(DIALOG_SHORT_WAIT);
-                        
-                        // Save new directory in local database
-                        OCFile newDir = new OCFile(mTargetPath);
-                        newDir.setMimetype("DIR");
-                        newDir.setParentId(mCurrentDir.getFileId());
-                        mStorageManager.saveFile(newDir);
-    
-                        // Display the new folder right away
-                        mFileList.listDirectory();
-                    }
-                });
-                
-            } else {
-                mHandler.post(new Runnable() {
-                    @Override
-                    public void run() {
-                        dismissDialog(DIALOG_SHORT_WAIT);
-                        try {
-                            Toast msg = Toast.makeText(FileDisplayActivity.this, R.string.create_dir_fail_msg, Toast.LENGTH_LONG); 
-                            msg.show();
-                        
-                        } catch (NotFoundException e) {
-                            Log.e(TAG, "Error while trying to show fail message " , e);
-                        }
-                    }
-                });
-            }
-        }
-    
-    }
-
-    // Custom array adapter to override text colors
-    private class CustomArrayAdapter<T> extends ArrayAdapter<T> {
-    
-        public CustomArrayAdapter(FileDisplayActivity ctx, int view) {
-            super(ctx, view);
-        }
-    
-        public View getView(int position, View convertView, ViewGroup parent) {
-            View v = super.getView(position, convertView, parent);
-    
-            ((TextView) v).setTextColor(getResources().getColorStateList(
-                    android.R.color.white));
-            return v;
-        }
-    
-        public View getDropDownView(int position, View convertView,
-                ViewGroup parent) {
-            View v = super.getDropDownView(position, convertView, parent);
-    
-            ((TextView) v).setTextColor(getResources().getColorStateList(
-                    android.R.color.white));
-    
-            return v;
-        }
-    
-    }
-
-    private class SyncBroadcastReceiver extends BroadcastReceiver {
-
-        /**
-         * {@link BroadcastReceiver} to enable syncing feedback in UI
-         */
-        @Override
-        public void onReceive(Context context, Intent intent) {
-            boolean inProgress = intent.getBooleanExtra(
-                    FileSyncService.IN_PROGRESS, false);
-            String accountName = intent
-                    .getStringExtra(FileSyncService.ACCOUNT_NAME);
-
-            Log.d("FileDisplay", "sync of account " + accountName
-                    + " is in_progress: " + inProgress);
-
-            if (accountName.equals(AccountUtils.getCurrentOwnCloudAccount(context).name)) {  
-            
-                String synchFolderRemotePath = intent.getStringExtra(FileSyncService.SYNC_FOLDER_REMOTE_PATH); 
-                 
-                boolean fillBlankRoot = false;
-                if (mCurrentDir == null) {
-                    mCurrentDir = mStorageManager.getFileByPath("/");
-                    fillBlankRoot = (mCurrentDir != null);
-                }
-
-                if ((synchFolderRemotePath != null && mCurrentDir != null && (mCurrentDir.getRemotePath().equals(synchFolderRemotePath)))
-                        || fillBlankRoot ) {
-                    if (!fillBlankRoot) 
-                        mCurrentDir = getStorageManager().getFileByPath(synchFolderRemotePath);
-                    OCFileListFragment fileListFragment = (OCFileListFragment) getSupportFragmentManager()
-                            .findFragmentById(R.id.fileList);
-                    if (fileListFragment != null) {
-                        fileListFragment.listDirectory(mCurrentDir);
-                    }
-                }
-                
-                setSupportProgressBarIndeterminateVisibility(inProgress);
-                removeStickyBroadcast(intent);
-                
-            }
-            
-            RemoteOperationResult synchResult = (RemoteOperationResult)intent.getSerializableExtra(FileSyncService.SYNC_RESULT);
-            if (synchResult != null) {
-                if (synchResult.getCode().equals(RemoteOperationResult.ResultCode.SSL_RECOVERABLE_PEER_UNVERIFIED)) {
-                    mLastSslUntrustedServerResult = synchResult;
-                    showDialog(DIALOG_SSL_VALIDATOR); 
-                }
-            }
-        }
-    }
-    
-
-    private class UploadFinishReceiver extends BroadcastReceiver {
-        /**
-         * Once the file upload has finished -> update view
-         *  @author David A. Velasco
-         * {@link BroadcastReceiver} to enable upload feedback in UI
-         */
-        @Override
-        public void onReceive(Context context, Intent intent) {
-            String uploadedRemotePath = intent.getStringExtra(FileDownloader.EXTRA_REMOTE_PATH);
-            String accountName = intent.getStringExtra(FileUploader.ACCOUNT_NAME);
-            boolean sameAccount = accountName.equals(AccountUtils.getCurrentOwnCloudAccount(context).name);
-            boolean isDescendant = (mCurrentDir != null) && (uploadedRemotePath != null) && (uploadedRemotePath.startsWith(mCurrentDir.getRemotePath()));
-            if (sameAccount && isDescendant) {
-                OCFileListFragment fileListFragment = (OCFileListFragment) getSupportFragmentManager().findFragmentById(R.id.fileList);
-                if (fileListFragment != null) { 
-                    fileListFragment.listDirectory();
-                }
-            }
-        }
-        
-    }
-    
-    
-    /**
-     * Class waiting for broadcast events from the {@link FielDownloader} service.
-     * 
-     * Updates the UI when a download is started or finished, provided that it is relevant for the
-     * current folder.
-     */
-    private class DownloadFinishReceiver extends BroadcastReceiver {
-        @Override
-        public void onReceive(Context context, Intent intent) {
-            boolean sameAccount = isSameAccount(context, intent);
-            String downloadedRemotePath = intent.getStringExtra(FileDownloader.EXTRA_REMOTE_PATH);
-            boolean isDescendant = isDescendant(downloadedRemotePath);
-            
-            if (sameAccount && isDescendant) {
-                updateLeftPanel();
-                if (mDualPane) {
-                    updateRightPanel(intent.getAction(), downloadedRemotePath, intent.getBooleanExtra(FileDownloader.EXTRA_DOWNLOAD_RESULT, false));
-                }
-            }
-            
-            removeStickyBroadcast(intent);
-        }
-
-        private boolean isDescendant(String downloadedRemotePath) {
-            return (mCurrentDir != null && downloadedRemotePath != null && downloadedRemotePath.startsWith(mCurrentDir.getRemotePath()));
-        }
-
-        private boolean isSameAccount(Context context, Intent intent) {
-            String accountName = intent.getStringExtra(FileDownloader.ACCOUNT_NAME);
-            return (accountName != null && accountName.equals(AccountUtils.getCurrentOwnCloudAccount(context).name));
-        }
-    }
-    
-    
-    protected void updateLeftPanel() {
-        OCFileListFragment fileListFragment = (OCFileListFragment) getSupportFragmentManager().findFragmentById(R.id.fileList);
-        if (fileListFragment != null) { 
-            fileListFragment.listDirectory();
-        }
-    }
-
-    protected void updateRightPanel(String downloadEvent, String downloadedRemotePath, boolean success) {
-        Fragment fragment = getSupportFragmentManager().findFragmentByTag(FileDetailFragment.FTAG);
-        boolean waitedPreview = (mWaitingToPreview != null && mWaitingToPreview.getRemotePath().equals(downloadedRemotePath));
-        if (fragment != null && fragment instanceof FileDetailFragment) {
-            FileDetailFragment detailsFragment = (FileDetailFragment) fragment;
-            OCFile fileInFragment = detailsFragment.getFile();
-            if (fileInFragment != null && !downloadedRemotePath.equals(fileInFragment.getRemotePath())) {
-                // the user browsed to other file ; forget the automatic preview 
-                mWaitingToPreview = null;
-                
-            } else if (downloadEvent.equals(FileDownloader.DOWNLOAD_ADDED_MESSAGE)) {
-                // grant that the right panel updates the progress bar
-                detailsFragment.listenForTransferProgress();
-                detailsFragment.updateFileDetails(true, false);
-                
-            } else if (downloadEvent.equals(FileDownloader.DOWNLOAD_FINISH_MESSAGE)) {
-                //  update the right panel 
-                if (success && waitedPreview) {
-                    mWaitingToPreview = mStorageManager.getFileById(mWaitingToPreview.getFileId());   // update the file from database, for the local storage path
-                    FragmentTransaction transaction = getSupportFragmentManager().beginTransaction();
-                    transaction.replace(R.id.file_details_container, new PreviewMediaFragment(mWaitingToPreview, AccountUtils.getCurrentOwnCloudAccount(this)), FileDetailFragment.FTAG);
-                    transaction.commit();
-                    mWaitingToPreview = null;
-                    
-                } else {
-                    detailsFragment.updateFileDetails(false, (success));
-                }
-            }
-        }
-    }
-
-
-    /**
-     * {@inheritDoc}
-     */
-    @Override
-    public DataStorageManager getStorageManager() {
-        return mStorageManager;
-    }
-    
-
-    /**
-     * {@inheritDoc}
-     */
-    @Override
-    public void onDirectoryClick(OCFile directory) {
-        pushDirname(directory);
-        ActionBar actionBar = getSupportActionBar();
-        actionBar.setDisplayHomeAsUpEnabled(true);
-        
-        if (mDualPane) {
-            // Resets the FileDetailsFragment on Tablets so that it always displays
-            Fragment fileFragment = getSupportFragmentManager().findFragmentByTag(FileDetailFragment.FTAG);
-            if (fileFragment != null && (fileFragment instanceof PreviewMediaFragment || !((FileDetailFragment) fileFragment).isEmpty())) {
-                FragmentTransaction transaction = getSupportFragmentManager().beginTransaction();
-                transaction.replace(R.id.file_details_container, new FileDetailFragment(null, null), FileDetailFragment.FTAG); // empty FileDetailFragment                
-                transaction.commit();
-            }
-        }
-    }
-    
-    
-    /**
-     * {@inheritDoc}
-     */
-    @Override
-    public void onFileClick(OCFile file) {
-        if (file != null && PreviewImageFragment.canBePreviewed(file)) {
-            // preview image - it handles the download, if needed
-            startPreviewImage(file);
-            
-        } else if (file != null && PreviewMediaFragment.canBePreviewed(file)) {
-            if (file.isDown()) {
-                // general preview
-                startMediaPreview(file);
-                
-            } else {
-                // automatic download, preview on finish
-                startDownloadForPreview(file);
-                
-            }
-        } else {
-            // details view
-            startDetails(file);
-        }
-    }
-
-    private void startPreviewImage(OCFile file) {
-        Intent showDetailsIntent = new Intent(this, PreviewImageActivity.class);
-        showDetailsIntent.putExtra(FileDetailFragment.EXTRA_FILE, file);
-        showDetailsIntent.putExtra(FileDetailFragment.EXTRA_ACCOUNT, AccountUtils.getCurrentOwnCloudAccount(this));
-        startActivity(showDetailsIntent);
-    }
-    
-    private void startMediaPreview(OCFile file) {
-        if (mDualPane) {
-            FragmentTransaction transaction = getSupportFragmentManager().beginTransaction();
-            transaction.replace(R.id.file_details_container, new PreviewMediaFragment(file, AccountUtils.getCurrentOwnCloudAccount(this)), FileDetailFragment.FTAG);
-            transaction.commit();
-            
-        } else {
-            Intent showDetailsIntent = new Intent(this, FileDetailActivity.class);
-            showDetailsIntent.putExtra(FileDetailFragment.EXTRA_FILE, file);
-            showDetailsIntent.putExtra(FileDetailFragment.EXTRA_ACCOUNT, AccountUtils.getCurrentOwnCloudAccount(this));
-            startActivity(showDetailsIntent);
-        }
-    }
-    
-    private void startDownloadForPreview(OCFile file) {
-        if (mDualPane) {
-            FragmentTransaction transaction = getSupportFragmentManager().beginTransaction();
-            transaction.replace(R.id.file_details_container, new FileDetailFragment(file, AccountUtils.getCurrentOwnCloudAccount(this)), FileDetailFragment.FTAG);
-            transaction.commit();
-            mWaitingToPreview = file;
-            requestForDownload();
-            
-        } else {
-            Intent showDetailsIntent = new Intent(this, FileDetailActivity.class);
-            showDetailsIntent.putExtra(FileDetailFragment.EXTRA_FILE, file);
-            showDetailsIntent.putExtra(FileDetailFragment.EXTRA_ACCOUNT, AccountUtils.getCurrentOwnCloudAccount(this));
-            startActivity(showDetailsIntent);
-        }
-    }
-
-    
-    private void startDetails(OCFile file) {
-        if (mDualPane && !file.isImage()) {
-            FragmentTransaction transaction = getSupportFragmentManager().beginTransaction();
-            transaction.replace(R.id.file_details_container, new FileDetailFragment(file, AccountUtils.getCurrentOwnCloudAccount(this)), FileDetailFragment.FTAG);
-            transaction.commit();
-        } else {
-            Intent showDetailsIntent = new Intent(this, FileDetailActivity.class);
-            showDetailsIntent.putExtra(FileDetailFragment.EXTRA_FILE, file);
-            showDetailsIntent.putExtra(FileDetailFragment.EXTRA_ACCOUNT, AccountUtils.getCurrentOwnCloudAccount(this));
-            startActivity(showDetailsIntent);
-        }
-    }
-
-
-    /**
-     * {@inheritDoc}
-     */
-    @Override
-    public OCFile getInitialDirectory() {
-        return mCurrentDir;
-    }
-    
-    
-    /**
-     * {@inheritDoc}
-     */
-    @Override
-    public void onFileStateChanged() {
-        OCFileListFragment fileListFragment = (OCFileListFragment) getSupportFragmentManager().findFragmentById(R.id.fileList);
-        if (fileListFragment != null) { 
-            fileListFragment.listDirectory();
-        }
-    }
-
-    
-    /**
-     * {@inheritDoc}
-     */
-    @Override
-    public FileDownloaderBinder getFileDownloaderBinder() {
-        return mDownloaderBinder;
-    }
-
-    
-    /**
-     * {@inheritDoc}
-     */
-    @Override
-    public FileUploaderBinder getFileUploaderBinder() {
-        return mUploaderBinder;
-    }
-    
-    
-    /** Defines callbacks for service binding, passed to bindService() */
-    private class ListServiceConnection implements ServiceConnection {
-
-        @Override
-        public void onServiceConnected(ComponentName component, IBinder service) {
-            if (component.equals(new ComponentName(FileDisplayActivity.this, FileDownloader.class))) {
-                Log.d(TAG, "Download service connected");
-                mDownloaderBinder = (FileDownloaderBinder) service;
-                if (mWaitingToPreview != null) {
-                    requestForDownload();
-                }
-                
-            } else if (component.equals(new ComponentName(FileDisplayActivity.this, FileUploader.class))) {
-                Log.d(TAG, "Upload service connected");
-                mUploaderBinder = (FileUploaderBinder) service;
-            } else {
-                return;
-            }
-            // a new chance to get the mDownloadBinder through getFileDownloadBinder() - THIS IS A MESS
-            if (mFileList != null)
-                mFileList.listDirectory();
-            if (mDualPane) {
-                Fragment fragment = getSupportFragmentManager().findFragmentByTag(FileDetailFragment.FTAG);
-                if (fragment != null && fragment instanceof FileDetailFragment) {
-                    FileDetailFragment detailFragment = (FileDetailFragment)fragment;
-                    detailFragment.listenForTransferProgress();
-                    detailFragment.updateFileDetails(false, false);
-                }
-            }
-        }
-
-        @Override
-        public void onServiceDisconnected(ComponentName component) {
-            if (component.equals(new ComponentName(FileDisplayActivity.this, FileDownloader.class))) {
-                Log.d(TAG, "Download service disconnected");
-                mDownloaderBinder = null;
-            } else if (component.equals(new ComponentName(FileDisplayActivity.this, FileUploader.class))) {
-                Log.d(TAG, "Upload service disconnected");
-                mUploaderBinder = null;
-            }
-        }
-    };    
-
-    
-    
-    /**
-     * Launch an intent to request the PIN code to the user before letting him use the app
-     */
-    private void requestPinCode() {
-        boolean pinStart = false;
-        SharedPreferences appPrefs = PreferenceManager.getDefaultSharedPreferences(getApplicationContext());
-        pinStart = appPrefs.getBoolean("set_pincode", false);
-        if (pinStart) {
-            Intent i = new Intent(getApplicationContext(), PinCodeActivity.class);
-            i.putExtra(PinCodeActivity.EXTRA_ACTIVITY, "FileDisplayActivity");
-            startActivity(i);
-        }
-    }
-
-
-    @Override
-    public void onSavedCertificate() {
-        startSynchronization();                
-    }
-
-
-    @Override
-    public void onFailedSavingCertificate() {
-        showDialog(DIALOG_CERT_NOT_SAVED);
-    }
-
-
-    /**
-     * Updates the view associated to the activity after the finish of some operation over files
-     * in the current account.
-     * 
-     * @param operation     Removal operation performed.
-     * @param result        Result of the removal.
-     */
-    @Override
-    public void onRemoteOperationFinish(RemoteOperation operation, RemoteOperationResult result) {
-        if (operation instanceof RemoveFileOperation) {
-            onRemoveFileOperationFinish((RemoveFileOperation)operation, result);
-                
-        } else if (operation instanceof RenameFileOperation) {
-            onRenameFileOperationFinish((RenameFileOperation)operation, result);
-            
-        } else if (operation instanceof SynchronizeFileOperation) {
-            onSynchronizeFileOperationFinish((SynchronizeFileOperation)operation, result);
-        }
-    }
-
-
-    /**
-     * Updates the view associated to the activity after the finish of an operation trying to remove a 
-     * file. 
-     * 
-     * @param operation     Removal operation performed.
-     * @param result        Result of the removal.
-     */
-    private void onRemoveFileOperationFinish(RemoveFileOperation operation, RemoteOperationResult result) {
-        dismissDialog(DIALOG_SHORT_WAIT);
-        if (result.isSuccess()) {
-            Toast msg = Toast.makeText(this, R.string.remove_success_msg, Toast.LENGTH_LONG);
-            msg.show();
-            OCFile removedFile = operation.getFile();
-            if (mDualPane) {
-                FileFragment details = (FileFragment) getSupportFragmentManager().findFragmentByTag(FileDetailFragment.FTAG);
-                if (details != null && removedFile.equals(details.getFile())) {
-                    FragmentTransaction transaction = getSupportFragmentManager().beginTransaction();
-                    transaction.replace(R.id.file_details_container, new FileDetailFragment(null, null)); // empty FileDetailFragment
-                    transaction.commit();
-                }
-            }
-            if (mStorageManager.getFileById(removedFile.getParentId()).equals(mCurrentDir)) {
-                mFileList.listDirectory();
-            }
-                
-        } else {
-            Toast msg = Toast.makeText(this, R.string.remove_fail_msg, Toast.LENGTH_LONG); 
-            msg.show();
-            if (result.isSslRecoverableException()) {
-                mLastSslUntrustedServerResult = result;
-                showDialog(DIALOG_SSL_VALIDATOR); 
-            }
-        }
-    }
-
-    /**
-     * Updates the view associated to the activity after the finish of an operation trying to rename a 
-     * file. 
-     * 
-     * @param operation     Renaming operation performed.
-     * @param result        Result of the renaming.
-     */
-    private void onRenameFileOperationFinish(RenameFileOperation operation, RemoteOperationResult result) {
-        dismissDialog(DIALOG_SHORT_WAIT);
-        OCFile renamedFile = operation.getFile();
-        if (result.isSuccess()) {
-            if (mDualPane) {
-                FileFragment details = (FileFragment) getSupportFragmentManager().findFragmentByTag(FileDetailFragment.FTAG);
-                if (details != null && details instanceof FileDetailFragment && renamedFile.equals(details.getFile()) ) {
-                    ((FileDetailFragment) details).updateFileDetails(renamedFile, AccountUtils.getCurrentOwnCloudAccount(this));
-                }
-            }
-            if (mStorageManager.getFileById(renamedFile.getParentId()).equals(mCurrentDir)) {
-                mFileList.listDirectory();
-            }
-            
-        } else {
-            if (result.getCode().equals(ResultCode.INVALID_LOCAL_FILE_NAME)) {
-                Toast msg = Toast.makeText(this, R.string.rename_local_fail_msg, Toast.LENGTH_LONG); 
-                msg.show();
-                // TODO throw again the new rename dialog
-            } else {
-                Toast msg = Toast.makeText(this, R.string.rename_server_fail_msg, Toast.LENGTH_LONG); 
-                msg.show();
-                if (result.isSslRecoverableException()) {
-                    mLastSslUntrustedServerResult = result;
-                    showDialog(DIALOG_SSL_VALIDATOR); 
-                }
-            }
-        }
-    }
-
-
-    private void onSynchronizeFileOperationFinish(SynchronizeFileOperation operation, RemoteOperationResult result) {
-        dismissDialog(DIALOG_SHORT_WAIT);
-        OCFile syncedFile = operation.getLocalFile();
-        if (!result.isSuccess()) {
-            if (result.getCode() == ResultCode.SYNC_CONFLICT) {
-                Intent i = new Intent(this, ConflictsResolveActivity.class);
-                i.putExtra(ConflictsResolveActivity.EXTRA_FILE, syncedFile);
-                i.putExtra(ConflictsResolveActivity.EXTRA_ACCOUNT, AccountUtils.getCurrentOwnCloudAccount(this));
-                startActivity(i);
-                
-            } else {
-                Toast msg = Toast.makeText(this, R.string.sync_file_fail_msg, Toast.LENGTH_LONG); 
-                msg.show();
-            }
-            
-        } else {
-            if (operation.transferWasRequested()) {
-                mFileList.listDirectory();
-                onTransferStateChanged(syncedFile, true, true);
-                
-            } else {
-                Toast msg = Toast.makeText(this, R.string.sync_file_nothing_to_do_msg, Toast.LENGTH_LONG); 
-                msg.show();
-            }
-        }
-    }
-
-
-    /**
-     * {@inheritDoc}
-     */
-    @Override
-    public void onTransferStateChanged(OCFile file, boolean downloading, boolean uploading) {
-        /*OCFileListFragment fileListFragment = (OCFileListFragment) getSupportFragmentManager().findFragmentById(R.id.fileList);
-        if (fileListFragment != null) { 
-            fileListFragment.listDirectory();
-        }*/
-        if (mDualPane) {
-            FileFragment details = (FileFragment) getSupportFragmentManager().findFragmentByTag(FileDetailFragment.FTAG);
-            if (details != null && details instanceof FileDetailFragment && file.equals(details.getFile()) ) {
-                if (downloading || uploading) {
-                    ((FileDetailFragment)details).updateFileDetails(file, AccountUtils.getCurrentOwnCloudAccount(this));
-                } else {
-                    ((FileDetailFragment)details).updateFileDetails(false, true);
-                }
-            }
-        }
-    }
-
-
-    @Override
-<<<<<<< HEAD
-    public void showFragmentWithDetails(OCFile file) {
-        if (mDualPane) {
-            FragmentTransaction transaction = getSupportFragmentManager().beginTransaction();
-            transaction.replace(R.id.file_details_container, new FileDetailFragment(file, AccountUtils.getCurrentOwnCloudAccount(this)), FileDetailFragment.FTAG); 
-            transaction.commit();
-            
-        } else {
-            Intent showDetailsIntent = new Intent(this, FileDetailActivity.class);
-            showDetailsIntent.putExtra(FileDetailFragment.EXTRA_FILE, file);
-            showDetailsIntent.putExtra(FileDetailFragment.EXTRA_ACCOUNT, AccountUtils.getCurrentOwnCloudAccount(this));
-            showDetailsIntent.putExtra(FileDetailActivity.EXTRA_MODE, FileDetailActivity.MODE_DETAILS);
-            startActivity(showDetailsIntent);
-        }
-    }
-
-=======
-    public void onDismiss(EditNameDialog dialog) {
-        //dialog.dismiss();
-        if (dialog.getResult()) {
-            String newDirectoryName = dialog.getNewFilename().trim();
-            Log.d(TAG, "'create directory' dialog dismissed with new name " + newDirectoryName);
-            if (newDirectoryName.length() > 0) {
-                String path;
-                if (mCurrentDir == null) {
-                    // this is just a patch; we should ensure that mCurrentDir never is null
-                    if (!mStorageManager.fileExists(OCFile.PATH_SEPARATOR)) {
-                        OCFile file = new OCFile(OCFile.PATH_SEPARATOR);
-                        mStorageManager.saveFile(file);
-                    }
-                    mCurrentDir = mStorageManager.getFileByPath(OCFile.PATH_SEPARATOR);
-                }
-                path = FileDisplayActivity.this.mCurrentDir.getRemotePath();
-                
-                // Create directory
-                path += newDirectoryName + OCFile.PATH_SEPARATOR;
-                Thread thread = new Thread(new DirectoryCreator(path,  AccountUtils.getCurrentOwnCloudAccount(FileDisplayActivity.this), new Handler()));
-                thread.start();
-                
-                showDialog(DIALOG_SHORT_WAIT);
-            }
-        }
-    }
->>>>>>> 97ae9007
-
-    private void requestForDownload() {
-        Account account = AccountUtils.getCurrentOwnCloudAccount(this);
-        if (!mDownloaderBinder.isDownloading(account, mWaitingToPreview)) {
-            Intent i = new Intent(this, FileDownloader.class);
-            i.putExtra(FileDownloader.EXTRA_ACCOUNT, account);
-            i.putExtra(FileDownloader.EXTRA_FILE, mWaitingToPreview);
-            startService(i);
-        }
-    }
-
-    
-}
+/* ownCloud Android client application
+ *   Copyright (C) 2011  Bartek Przybylski
+ *   Copyright (C) 2012-2013 ownCloud Inc.
+ *
+ *   This program is free software: you can redistribute it and/or modify
+ *   it under the terms of the GNU General Public License as published by
+ *   the Free Software Foundation, either version 3 of the License, or
+ *   (at your option) any later version.
+ *
+ *   This program is distributed in the hope that it will be useful,
+ *   but WITHOUT ANY WARRANTY; without even the implied warranty of
+ *   MERCHANTABILITY or FITNESS FOR A PARTICULAR PURPOSE.  See the
+ *   GNU General Public License for more details.
+ *
+ *   You should have received a copy of the GNU General Public License
+ *   along with this program.  If not, see <http://www.gnu.org/licenses/>.
+ *
+ */
+
+package com.owncloud.android.ui.activity;
+
+import java.io.File;
+
+import android.accounts.Account;
+import android.app.AlertDialog;
+import android.app.ProgressDialog;
+import android.app.AlertDialog.Builder;
+import android.app.Dialog;
+import android.content.BroadcastReceiver;
+import android.content.ComponentName;
+import android.content.ContentResolver;
+import android.content.Context;
+import android.content.DialogInterface;
+import android.content.DialogInterface.OnClickListener;
+import android.content.Intent;
+import android.content.IntentFilter;
+import android.content.ServiceConnection;
+import android.content.SharedPreferences;
+import android.content.SharedPreferences.Editor;
+import android.content.pm.PackageInfo;
+import android.content.pm.PackageManager.NameNotFoundException;
+import android.content.res.Resources.NotFoundException;
+import android.database.Cursor;
+import android.graphics.Bitmap;
+import android.graphics.drawable.BitmapDrawable;
+import android.net.Uri;
+import android.os.Bundle;
+import android.os.Handler;
+import android.os.IBinder;
+import android.preference.PreferenceManager;
+import android.provider.MediaStore;
+import android.support.v4.app.Fragment;
+import android.support.v4.app.FragmentTransaction;
+import android.util.Log;
+import android.view.View;
+import android.view.ViewGroup;
+import android.widget.ArrayAdapter;
+import android.widget.EditText;
+import android.widget.TextView;
+import android.widget.Toast;
+
+import com.actionbarsherlock.app.ActionBar;
+import com.actionbarsherlock.app.ActionBar.OnNavigationListener;
+import com.actionbarsherlock.app.SherlockFragmentActivity;
+import com.actionbarsherlock.view.Menu;
+import com.actionbarsherlock.view.MenuInflater;
+import com.actionbarsherlock.view.MenuItem;
+import com.actionbarsherlock.view.Window;
+import com.owncloud.android.AccountUtils;
+import com.owncloud.android.authenticator.AccountAuthenticator;
+import com.owncloud.android.datamodel.DataStorageManager;
+import com.owncloud.android.datamodel.FileDataStorageManager;
+import com.owncloud.android.datamodel.OCFile;
+import com.owncloud.android.files.services.FileDownloader;
+import com.owncloud.android.files.services.FileDownloader.FileDownloaderBinder;
+import com.owncloud.android.files.services.FileObserverService;
+import com.owncloud.android.files.services.FileUploader;
+import com.owncloud.android.files.services.FileUploader.FileUploaderBinder;
+import com.owncloud.android.network.OwnCloudClientUtils;
+import com.owncloud.android.operations.OnRemoteOperationListener;
+import com.owncloud.android.operations.RemoteOperation;
+import com.owncloud.android.operations.RemoteOperationResult;
+import com.owncloud.android.operations.RemoveFileOperation;
+import com.owncloud.android.operations.RenameFileOperation;
+import com.owncloud.android.operations.SynchronizeFileOperation;
+import com.owncloud.android.operations.RemoteOperationResult.ResultCode;
+import com.owncloud.android.syncadapter.FileSyncService;
+import com.owncloud.android.ui.dialog.ChangelogDialog;
+import com.owncloud.android.ui.dialog.EditNameDialog;
+import com.owncloud.android.ui.dialog.SslValidatorDialog;
+import com.owncloud.android.ui.dialog.EditNameDialog.EditNameDialogListener;
+import com.owncloud.android.ui.dialog.SslValidatorDialog.OnSslValidatorListener;
+import com.owncloud.android.ui.fragment.FileDetailFragment;
+import com.owncloud.android.ui.fragment.FileFragment;
+import com.owncloud.android.ui.fragment.OCFileListFragment;
+import com.owncloud.android.ui.preview.PreviewImageActivity;
+import com.owncloud.android.ui.preview.PreviewImageFragment;
+import com.owncloud.android.ui.preview.PreviewMediaFragment;
+
+import com.owncloud.android.R;
+import eu.alefzero.webdav.WebdavClient;
+
+/**
+ * Displays, what files the user has available in his ownCloud.
+ * 
+ * @author Bartek Przybylski
+ * @author David A. Velasco
+ */
+
+public class FileDisplayActivity extends SherlockFragmentActivity implements
+    OCFileListFragment.ContainerActivity, FileDetailFragment.ContainerActivity, OnNavigationListener, OnSslValidatorListener, OnRemoteOperationListener, EditNameDialogListener {
+    
+    private ArrayAdapter<String> mDirectories;
+    private OCFile mCurrentDir = null;
+    private OCFile mCurrentFile = null;
+
+    private DataStorageManager mStorageManager;
+    private SyncBroadcastReceiver mSyncBroadcastReceiver;
+    private UploadFinishReceiver mUploadFinishReceiver;
+    private DownloadFinishReceiver mDownloadFinishReceiver;
+    private FileDownloaderBinder mDownloaderBinder = null;
+    private FileUploaderBinder mUploaderBinder = null;
+    private ServiceConnection mDownloadConnection = null, mUploadConnection = null;
+    private RemoteOperationResult mLastSslUntrustedServerResult = null;
+    
+    private OCFileListFragment mFileList;
+    
+    private boolean mDualPane;
+    
+    private static final int DIALOG_SETUP_ACCOUNT = 0;
+    private static final int DIALOG_CREATE_DIR = 1;
+    private static final int DIALOG_ABOUT_APP = 2;
+    public static final int DIALOG_SHORT_WAIT = 3;
+    private static final int DIALOG_CHOOSE_UPLOAD_SOURCE = 4;
+    private static final int DIALOG_SSL_VALIDATOR = 5;
+    private static final int DIALOG_CERT_NOT_SAVED = 6;
+    private static final String DIALOG_CHANGELOG_TAG = "DIALOG_CHANGELOG";
+
+    
+    private static final int ACTION_SELECT_CONTENT_FROM_APPS = 1;
+    private static final int ACTION_SELECT_MULTIPLE_FILES = 2;
+    
+    private static final String TAG = "FileDisplayActivity";
+
+    private static int[] mMenuIdentifiersToPatch = {R.id.action_about_app};
+    
+    private OCFile mWaitingToPreview;
+    private Handler mHandler;
+
+    
+    @Override
+    public void onCreate(Bundle savedInstanceState) {
+        Log.d(getClass().toString(), "onCreate() start");
+        super.onCreate(savedInstanceState);
+
+        /// Load of parameters from received intent
+        Account account = getIntent().getParcelableExtra(FileDetailFragment.EXTRA_ACCOUNT);
+        if (account != null && AccountUtils.setCurrentOwnCloudAccount(this, account.name)) {
+            mCurrentDir = getIntent().getParcelableExtra(FileDetailFragment.EXTRA_FILE); 
+        }
+        
+        /// Load of saved instance state: keep this always before initDataFromCurrentAccount()
+        if(savedInstanceState != null) {
+            // TODO - test if savedInstanceState should take precedence over file in the intent ALWAYS (now), NEVER, or SOME TIMES
+            mCurrentDir = savedInstanceState.getParcelable(FileDetailFragment.EXTRA_FILE);
+            mWaitingToPreview = (OCFile) savedInstanceState.getParcelable(FileDetailActivity.KEY_WAITING_TO_PREVIEW);
+
+        } else {
+            mWaitingToPreview = null;
+        }
+        
+        if (!AccountUtils.accountsAreSetup(this)) {
+            /// no account available: FORCE ACCOUNT CREATION
+            mStorageManager = null;
+            createFirstAccount();
+            
+        } else {    /// at least an account is available
+            
+            initDataFromCurrentAccount();   // it checks mCurrentDir and mCurrentFile with the current account
+            
+        }
+        
+        mUploadConnection = new ListServiceConnection(); 
+        mDownloadConnection = new ListServiceConnection();
+        bindService(new Intent(this, FileUploader.class), mUploadConnection, Context.BIND_AUTO_CREATE);
+        bindService(new Intent(this, FileDownloader.class), mDownloadConnection, Context.BIND_AUTO_CREATE);
+
+        // PIN CODE request ;  best location is to decide, let's try this first
+        if (getIntent().getAction() != null && getIntent().getAction().equals(Intent.ACTION_MAIN) && savedInstanceState == null) {
+            requestPinCode();
+        }
+
+        // file observer
+        Intent observer_intent = new Intent(this, FileObserverService.class);
+        observer_intent.putExtra(FileObserverService.KEY_FILE_CMD, FileObserverService.CMD_INIT_OBSERVED_LIST);
+        startService(observer_intent);
+        
+            
+        /// USER INTERFACE
+        requestWindowFeature(Window.FEATURE_INDETERMINATE_PROGRESS);
+            
+        // Drop-down navigation 
+        mDirectories = new CustomArrayAdapter<String>(this, R.layout.sherlock_spinner_dropdown_item);
+        OCFile currFile = mCurrentDir;
+        while(mStorageManager != null && currFile != null && currFile.getFileName() != OCFile.PATH_SEPARATOR) {
+            mDirectories.add(currFile.getFileName());
+            currFile = mStorageManager.getFileById(currFile.getParentId());
+        }
+        mDirectories.add(OCFile.PATH_SEPARATOR);
+
+        // Inflate and set the layout view
+        setContentView(R.layout.files);    
+        mFileList = (OCFileListFragment) getSupportFragmentManager().findFragmentById(R.id.fileList);
+        mDualPane = (findViewById(R.id.file_details_container) != null);
+        if (mDualPane) {
+            initFileDetailsInDualPane();
+        } else {
+            // quick patchES to fix problem in turn from landscape to portrait, when a file is selected in the right pane
+            // TODO serious refactorization in activities and fragments providing file browsing and handling 
+            if (mCurrentFile != null) {
+                onFileClick(mCurrentFile);
+                mCurrentFile = null;
+            }
+            Fragment rightPanel = getSupportFragmentManager().findFragmentByTag(FileDetailFragment.FTAG);
+            if (rightPanel != null) {
+                FragmentTransaction transaction = getSupportFragmentManager().beginTransaction();
+                transaction.remove(rightPanel);
+                transaction.commit();
+            }
+        }
+            
+        // Action bar setup
+        ActionBar actionBar = getSupportActionBar();
+        actionBar.setHomeButtonEnabled(true);   // mandatory since Android ICS, according to the official documentation
+        actionBar.setDisplayHomeAsUpEnabled(mCurrentDir != null && mCurrentDir.getParentId() != 0);
+        actionBar.setDisplayShowTitleEnabled(false);
+        actionBar.setNavigationMode(ActionBar.NAVIGATION_MODE_LIST);
+        actionBar.setListNavigationCallbacks(mDirectories, this);
+        setSupportProgressBarIndeterminateVisibility(false);        // always AFTER setContentView(...) ; to workaround bug in its implementation
+        
+        
+        // show changelog, if needed
+        //showChangeLog();
+        
+        Log.d(getClass().toString(), "onCreate() end");
+    }
+
+    
+    /**
+     * Shows a dialog with the change log of the current version after each app update
+     * 
+     *  TODO make it permanent; by now, only to advice the workaround app for 4.1.x
+     */
+    private void showChangeLog() {
+        if (android.os.Build.VERSION.SDK_INT == android.os.Build.VERSION_CODES.JELLY_BEAN) {
+            final String KEY_VERSION = "version";
+            SharedPreferences sharedPref = PreferenceManager.getDefaultSharedPreferences(getApplicationContext());
+            int currentVersionNumber = 0;
+            int savedVersionNumber = sharedPref.getInt(KEY_VERSION, 0);
+            try {
+                PackageInfo pi          = getPackageManager().getPackageInfo(getPackageName(), 0);
+                currentVersionNumber    = pi.versionCode;
+            } catch (Exception e) {}
+     
+            if (currentVersionNumber > savedVersionNumber) {
+                ChangelogDialog.newInstance(true).show(getSupportFragmentManager(), DIALOG_CHANGELOG_TAG);
+                Editor editor   = sharedPref.edit();
+                editor.putInt(KEY_VERSION, currentVersionNumber);
+                editor.commit();
+            }
+        }
+    }
+    
+
+    /**
+     * Launches the account creation activity. To use when no ownCloud account is available
+     */
+    private void createFirstAccount() {
+        Intent intent = new Intent(android.provider.Settings.ACTION_ADD_ACCOUNT);
+        intent.putExtra(android.provider.Settings.EXTRA_AUTHORITIES, new String[] { AccountAuthenticator.AUTH_TOKEN_TYPE });
+        startActivity(intent);  // the new activity won't be created until this.onStart() and this.onResume() are finished;
+    }
+
+    
+    /**
+     *  Load of state dependent of the existence of an ownCloud account
+     */
+    private void initDataFromCurrentAccount() {
+        /// Storage manager initialization - access to local database
+        mStorageManager = new FileDataStorageManager(
+                AccountUtils.getCurrentOwnCloudAccount(this),
+                getContentResolver());
+
+        /// Check if mCurrentDir is a directory
+        if(mCurrentDir != null && !mCurrentDir.isDirectory()) {
+            mCurrentFile = mCurrentDir;
+            mCurrentDir = mStorageManager.getFileById(mCurrentDir.getParentId());
+        }
+        
+        /// Check if mCurrentDir and mCurrentFile are in the current account, and update them
+        if (mCurrentDir != null) {
+            mCurrentDir = mStorageManager.getFileByPath(mCurrentDir.getRemotePath());   // mCurrentDir == null if it is not in the current account
+        }
+        if (mCurrentFile != null) {
+            if (mCurrentFile.fileExists()) {
+                mCurrentFile = mStorageManager.getFileByPath(mCurrentFile.getRemotePath());   // mCurrentFile == null if it is not in the current account
+            }   // else : keep mCurrentFile with the received value; this is currently the case of an upload in progress, when the user presses the status notification in a landscape tablet
+        }
+        
+        /// Default to root if mCurrentDir was not found
+        if (mCurrentDir == null) {
+            mCurrentDir = mStorageManager.getFileByPath("/"); // will be NULL if the database was never synchronized
+        }
+    }
+        
+    
+    private void initFileDetailsInDualPane() {
+        if (mDualPane && getSupportFragmentManager().findFragmentByTag(FileDetailFragment.FTAG) == null) {
+            FragmentTransaction transaction = getSupportFragmentManager().beginTransaction();
+            if (mCurrentFile != null) {
+                if (PreviewMediaFragment.canBePreviewed(mCurrentFile)) {
+                    if (mCurrentFile.isDown()) {
+                        transaction.replace(R.id.file_details_container, new PreviewMediaFragment(mCurrentFile, AccountUtils.getCurrentOwnCloudAccount(this)), FileDetailFragment.FTAG);
+                    } else {
+                        transaction.replace(R.id.file_details_container, new FileDetailFragment(mCurrentFile, AccountUtils.getCurrentOwnCloudAccount(this)), FileDetailFragment.FTAG);
+                        mWaitingToPreview = mCurrentFile;
+                    }
+                } else {
+                    transaction.replace(R.id.file_details_container, new FileDetailFragment(mCurrentFile, AccountUtils.getCurrentOwnCloudAccount(this)), FileDetailFragment.FTAG);
+                }
+                mCurrentFile = null;
+                
+            } else {
+                transaction.replace(R.id.file_details_container, new FileDetailFragment(null, null), FileDetailFragment.FTAG); // empty FileDetailFragment
+            }
+            transaction.commit();
+        }
+    }
+    
+    
+    @Override
+    public void onDestroy() {
+        super.onDestroy();
+        if (mDownloadConnection != null)
+            unbindService(mDownloadConnection);
+        if (mUploadConnection != null)
+            unbindService(mUploadConnection);
+    }
+
+    
+    @Override
+    public boolean onCreateOptionsMenu(Menu menu) {
+        MenuInflater inflater = getSherlock().getMenuInflater();
+            inflater.inflate(R.menu.main_menu, menu);
+            
+            patchHiddenAccents(menu);
+            
+            return true;
+    }
+
+    /**
+     * Workaround for this: <a href="http://code.google.com/p/android/issues/detail?id=3974">http://code.google.com/p/android/issues/detail?id=3974</a> 
+     * 
+     * @param menu      Menu to patch
+     */
+    private void patchHiddenAccents(Menu menu) {
+        for (int i = 0; i < mMenuIdentifiersToPatch.length ; i++) {
+            MenuItem aboutItem = menu.findItem(mMenuIdentifiersToPatch[i]);
+            if (aboutItem != null && aboutItem.getIcon() instanceof BitmapDrawable) {
+                // Clip off the bottom three (density independent) pixels of transparent padding
+                Bitmap original = ((BitmapDrawable) aboutItem.getIcon()).getBitmap();
+                float scale = getResources().getDisplayMetrics().density;
+                int clippedHeight = (int) (original.getHeight() - (3 * scale));
+                Bitmap scaled = Bitmap.createBitmap(original, 0, 0, original.getWidth(), clippedHeight);
+                aboutItem.setIcon(new BitmapDrawable(getResources(), scaled));
+            }
+        }
+    }
+
+
+    @Override
+    public boolean onOptionsItemSelected(MenuItem item) {
+        boolean retval = true;
+        switch (item.getItemId()) {
+            case R.id.action_create_dir: {
+                EditNameDialog dialog = EditNameDialog.newInstance(getString(R.string.uploader_info_dirname), "", this);
+                dialog.show(getSupportFragmentManager(), "createdirdialog");
+                break;
+            }
+            case R.id.action_sync_account: {
+                startSynchronization();
+                break;
+            }
+            case R.id.action_upload: {
+                showDialog(DIALOG_CHOOSE_UPLOAD_SOURCE);
+                break;
+            }
+            case R.id.action_settings: {
+                Intent settingsIntent = new Intent(this, Preferences.class);
+                startActivity(settingsIntent);
+                break;
+            }
+            case R.id.action_about_app: {
+                showDialog(DIALOG_ABOUT_APP);
+                break;
+            }
+            case android.R.id.home: {
+                if(mCurrentDir != null && mCurrentDir.getParentId() != 0){
+                    onBackPressed(); 
+                }
+                break;
+            }
+            default:
+                retval = super.onOptionsItemSelected(item);
+        }
+        return retval;
+    }
+
+    private void startSynchronization() {
+        ContentResolver.cancelSync(null, AccountAuthenticator.AUTH_TOKEN_TYPE);   // cancel the current synchronizations of any ownCloud account
+        Bundle bundle = new Bundle();
+        bundle.putBoolean(ContentResolver.SYNC_EXTRAS_MANUAL, true);
+        ContentResolver.requestSync(
+                AccountUtils.getCurrentOwnCloudAccount(this),
+                AccountAuthenticator.AUTH_TOKEN_TYPE, bundle);
+    }
+
+
+    @Override
+    public boolean onNavigationItemSelected(int itemPosition, long itemId) {
+        int i = itemPosition;
+        while (i-- != 0) {
+            onBackPressed();
+        }
+        // the next operation triggers a new call to this method, but it's necessary to 
+        // ensure that the name exposed in the action bar is the current directory when the 
+        // user selected it in the navigation list
+        if (itemPosition != 0)
+            getSupportActionBar().setSelectedNavigationItem(0);
+        return true;
+    }
+
+    /**
+     * Called, when the user selected something for uploading
+     */
+    public void onActivityResult(int requestCode, int resultCode, Intent data) {
+        
+        if (requestCode == ACTION_SELECT_CONTENT_FROM_APPS && (resultCode == RESULT_OK || resultCode == UploadFilesActivity.RESULT_OK_AND_MOVE)) {
+            requestSimpleUpload(data, resultCode);
+            
+        } else if (requestCode == ACTION_SELECT_MULTIPLE_FILES && (resultCode == RESULT_OK || resultCode == UploadFilesActivity.RESULT_OK_AND_MOVE)) {
+            requestMultipleUpload(data, resultCode);
+            
+        }
+    }
+
+    private void requestMultipleUpload(Intent data, int resultCode) {
+        String[] filePaths = data.getStringArrayExtra(UploadFilesActivity.EXTRA_CHOSEN_FILES);
+        if (filePaths != null) {
+            String[] remotePaths = new String[filePaths.length];
+            String remotePathBase = "";
+            for (int j = mDirectories.getCount() - 2; j >= 0; --j) {
+                remotePathBase += OCFile.PATH_SEPARATOR + mDirectories.getItem(j);
+            }
+            if (!remotePathBase.endsWith(OCFile.PATH_SEPARATOR))
+                remotePathBase += OCFile.PATH_SEPARATOR;
+            for (int j = 0; j< remotePaths.length; j++) {
+                remotePaths[j] = remotePathBase + (new File(filePaths[j])).getName();
+            }
+
+            Intent i = new Intent(this, FileUploader.class);
+            i.putExtra(FileUploader.KEY_ACCOUNT, AccountUtils.getCurrentOwnCloudAccount(this));
+            i.putExtra(FileUploader.KEY_LOCAL_FILE, filePaths);
+            i.putExtra(FileUploader.KEY_REMOTE_FILE, remotePaths);
+            i.putExtra(FileUploader.KEY_UPLOAD_TYPE, FileUploader.UPLOAD_MULTIPLE_FILES);
+            if (resultCode == UploadFilesActivity.RESULT_OK_AND_MOVE)
+                i.putExtra(FileUploader.KEY_LOCAL_BEHAVIOUR, FileUploader.LOCAL_BEHAVIOUR_MOVE);
+            startService(i);
+            
+        } else {
+            Log.d("FileDisplay", "User clicked on 'Update' with no selection");
+            Toast t = Toast.makeText(this, getString(R.string.filedisplay_no_file_selected), Toast.LENGTH_LONG);
+            t.show();
+            return;
+        }
+    }
+
+
+    private void requestSimpleUpload(Intent data, int resultCode) {
+        String filepath = null;
+        try {
+            Uri selectedImageUri = data.getData();
+
+            String filemanagerstring = selectedImageUri.getPath();
+            String selectedImagePath = getPath(selectedImageUri);
+
+            if (selectedImagePath != null)
+                filepath = selectedImagePath;
+            else
+                filepath = filemanagerstring;
+            
+        } catch (Exception e) {
+            Log.e("FileDisplay", "Unexpected exception when trying to read the result of Intent.ACTION_GET_CONTENT", e);
+            e.printStackTrace();
+            
+        } finally {
+            if (filepath == null) {
+                Log.e("FileDisplay", "Couldnt resolve path to file");
+                Toast t = Toast.makeText(this, getString(R.string.filedisplay_unexpected_bad_get_content), Toast.LENGTH_LONG);
+                t.show();
+                return;
+            }
+        }
+
+        Intent i = new Intent(this, FileUploader.class);
+        i.putExtra(FileUploader.KEY_ACCOUNT,
+                AccountUtils.getCurrentOwnCloudAccount(this));
+        String remotepath = new String();
+        for (int j = mDirectories.getCount() - 2; j >= 0; --j) {
+            remotepath += OCFile.PATH_SEPARATOR + mDirectories.getItem(j);
+        }
+        if (!remotepath.endsWith(OCFile.PATH_SEPARATOR))
+            remotepath += OCFile.PATH_SEPARATOR;
+        remotepath += new File(filepath).getName();
+
+        i.putExtra(FileUploader.KEY_LOCAL_FILE, filepath);
+        i.putExtra(FileUploader.KEY_REMOTE_FILE, remotepath);
+        i.putExtra(FileUploader.KEY_UPLOAD_TYPE, FileUploader.UPLOAD_SINGLE_FILE);
+        if (resultCode == UploadFilesActivity.RESULT_OK_AND_MOVE)
+            i.putExtra(FileUploader.KEY_LOCAL_BEHAVIOUR, FileUploader.LOCAL_BEHAVIOUR_MOVE);
+        startService(i);
+    }
+
+
+    @Override
+    public void onBackPressed() {
+        if (mDirectories.getCount() <= 1) {
+            finish();
+            return;
+        }
+        popDirname();
+        mFileList.onNavigateUp();
+        mCurrentDir = mFileList.getCurrentFile();
+        
+        if (mDualPane) {
+            // Resets the FileDetailsFragment on Tablets so that it always displays
+            Fragment fileFragment = getSupportFragmentManager().findFragmentByTag(FileDetailFragment.FTAG);
+            if (fileFragment != null && (fileFragment instanceof PreviewMediaFragment || !((FileDetailFragment) fileFragment).isEmpty())) {
+                FragmentTransaction transaction = getSupportFragmentManager().beginTransaction();
+                transaction.replace(R.id.file_details_container, new FileDetailFragment(null, null), FileDetailFragment.FTAG); // empty FileDetailFragment                
+                transaction.commit();
+            }
+        }
+        
+        if(mCurrentDir.getParentId() == 0){
+            ActionBar actionBar = getSupportActionBar(); 
+            actionBar.setDisplayHomeAsUpEnabled(false);
+        } 
+    }
+
+    @Override
+    protected void onSaveInstanceState(Bundle outState) {
+        // responsibility of restore is preferred in onCreate() before than in onRestoreInstanceState when there are Fragments involved
+        Log.d(getClass().toString(), "onSaveInstanceState() start");
+        super.onSaveInstanceState(outState);
+        outState.putParcelable(FileDetailFragment.EXTRA_FILE, mCurrentDir);
+        if (mDualPane) {
+            FileFragment fragment = (FileFragment) getSupportFragmentManager().findFragmentByTag(FileDetailFragment.FTAG);
+            if (fragment != null) {
+                OCFile file = fragment.getFile();
+                if (file != null) {
+                    outState.putParcelable(FileDetailFragment.EXTRA_FILE, file);
+                }
+            }
+        }
+        outState.putParcelable(FileDetailActivity.KEY_WAITING_TO_PREVIEW, mWaitingToPreview);
+        Log.d(getClass().toString(), "onSaveInstanceState() end");
+    }
+
+    @Override
+    public void onResume() {
+        Log.d(getClass().toString(), "onResume() start");
+        super.onResume();
+
+        if (AccountUtils.accountsAreSetup(this)) {
+            
+            if (mStorageManager == null) {
+                // this is necessary for handling the come back to FileDisplayActivity when the first ownCloud account is created 
+                initDataFromCurrentAccount();
+                if (mDualPane) {
+                    initFileDetailsInDualPane();
+                }
+            }
+            
+            // Listen for sync messages
+            IntentFilter syncIntentFilter = new IntentFilter(FileSyncService.SYNC_MESSAGE);
+            mSyncBroadcastReceiver = new SyncBroadcastReceiver();
+            registerReceiver(mSyncBroadcastReceiver, syncIntentFilter);
+            
+            // Listen for upload messages
+            IntentFilter uploadIntentFilter = new IntentFilter(FileUploader.UPLOAD_FINISH_MESSAGE);
+            mUploadFinishReceiver = new UploadFinishReceiver();
+            registerReceiver(mUploadFinishReceiver, uploadIntentFilter);
+            
+            // Listen for download messages
+            IntentFilter downloadIntentFilter = new IntentFilter(FileDownloader.DOWNLOAD_ADDED_MESSAGE);
+            downloadIntentFilter.addAction(FileDownloader.DOWNLOAD_FINISH_MESSAGE);
+            mDownloadFinishReceiver = new DownloadFinishReceiver();
+            registerReceiver(mDownloadFinishReceiver, downloadIntentFilter);
+        
+            // List current directory
+            mFileList.listDirectory(mCurrentDir);   // TODO we should find the way to avoid the need of this (maybe it's not necessary yet; to check)
+            
+        } else {
+            
+            mStorageManager = null;     // an invalid object will be there if all the ownCloud accounts are removed
+            showDialog(DIALOG_SETUP_ACCOUNT);
+            
+        }
+        Log.d(getClass().toString(), "onResume() end");
+    }
+
+    
+    @Override
+    public void onPause() {
+        Log.d(getClass().toString(), "onPause() start");
+        super.onPause();
+        if (mSyncBroadcastReceiver != null) {
+            unregisterReceiver(mSyncBroadcastReceiver);
+            mSyncBroadcastReceiver = null;
+        }
+        if (mUploadFinishReceiver != null) {
+            unregisterReceiver(mUploadFinishReceiver);
+            mUploadFinishReceiver = null;
+        }
+        if (mDownloadFinishReceiver != null) {
+            unregisterReceiver(mDownloadFinishReceiver);
+            mDownloadFinishReceiver = null;
+        }
+        if (!AccountUtils.accountsAreSetup(this)) {
+            dismissDialog(DIALOG_SETUP_ACCOUNT);
+        }
+        
+        Log.d(getClass().toString(), "onPause() end");
+    }
+
+    
+    @Override
+    protected void onPrepareDialog(int id, Dialog dialog, Bundle args) {
+        if (id == DIALOG_SSL_VALIDATOR && mLastSslUntrustedServerResult != null) {
+            ((SslValidatorDialog)dialog).updateResult(mLastSslUntrustedServerResult);
+        }
+    }
+
+    
+    @Override
+    protected Dialog onCreateDialog(int id) {
+        Dialog dialog = null;
+        AlertDialog.Builder builder;
+        switch (id) {
+        case DIALOG_SETUP_ACCOUNT: {
+            builder = new AlertDialog.Builder(this);
+            builder.setTitle(R.string.main_tit_accsetup);
+            builder.setMessage(R.string.main_wrn_accsetup);
+            builder.setCancelable(false);
+            builder.setPositiveButton(android.R.string.ok, new OnClickListener() {
+                public void onClick(DialogInterface dialog, int which) {
+                    createFirstAccount();
+                    dialog.dismiss();
+                }
+            });
+            String message = String.format(getString(R.string.common_exit), getString(R.string.app_name));
+            builder.setNegativeButton(message, new OnClickListener() {
+                public void onClick(DialogInterface dialog, int which) {
+                    dialog.dismiss();
+                    finish();
+                }
+            });
+            //builder.setNegativeButton(android.R.string.cancel, this);
+            dialog = builder.create();
+            break;
+        }
+        case DIALOG_ABOUT_APP: {
+            builder = new AlertDialog.Builder(this);
+            builder.setTitle(getString(R.string.about_title));
+            PackageInfo pkg;
+            try {
+                pkg = getPackageManager().getPackageInfo(getPackageName(), 0);
+                builder.setMessage(String.format(getString(R.string.about_message), getString(R.string.app_name), pkg.versionName));
+                builder.setIcon(android.R.drawable.ic_menu_info_details);
+                dialog = builder.create();
+            } catch (NameNotFoundException e) {
+                builder = null;
+                dialog = null;
+                Log.e(TAG, "Error while showing about dialog", e);
+            }
+            break;
+        }
+        case DIALOG_CREATE_DIR: {
+            builder = new Builder(this);
+            final EditText dirNameInput = new EditText(getBaseContext());
+            builder.setView(dirNameInput);
+            builder.setTitle(R.string.uploader_info_dirname);
+            int typed_color = getResources().getColor(R.color.setup_text_typed);
+            dirNameInput.setTextColor(typed_color);
+            builder.setPositiveButton(android.R.string.ok,
+                    new OnClickListener() {
+                        public void onClick(DialogInterface dialog, int which) {
+                            String directoryName = dirNameInput.getText().toString();
+                            if (directoryName.trim().length() == 0) {
+                                dialog.cancel();
+                                return;
+                            }
+    
+                            // Figure out the path where the dir needs to be created
+                            String path;
+                            if (mCurrentDir == null) {
+                                // this is just a patch; we should ensure that mCurrentDir never is null
+                                if (!mStorageManager.fileExists(OCFile.PATH_SEPARATOR)) {
+                                    OCFile file = new OCFile(OCFile.PATH_SEPARATOR);
+                                    mStorageManager.saveFile(file);
+                                }
+                                mCurrentDir = mStorageManager.getFileByPath(OCFile.PATH_SEPARATOR);
+                            }
+                            path = FileDisplayActivity.this.mCurrentDir.getRemotePath();
+                            
+                            // Create directory
+                            path += directoryName + OCFile.PATH_SEPARATOR;
+                            Thread thread = new Thread(new DirectoryCreator(path,  AccountUtils.getCurrentOwnCloudAccount(FileDisplayActivity.this), new Handler()));
+                            thread.start();
+                            
+                            dialog.dismiss();
+                            
+                            showDialog(DIALOG_SHORT_WAIT);
+                        }
+                    });
+            builder.setNegativeButton(R.string.common_cancel,
+                    new OnClickListener() {
+                        public void onClick(DialogInterface dialog, int which) {
+                            dialog.cancel();
+                        }
+                    });
+            dialog = builder.create();
+            break;
+        }
+        case DIALOG_SHORT_WAIT: {
+            ProgressDialog working_dialog = new ProgressDialog(this);
+            working_dialog.setMessage(getResources().getString(
+                    R.string.wait_a_moment));
+            working_dialog.setIndeterminate(true);
+            working_dialog.setCancelable(false);
+            dialog = working_dialog;
+            break;
+        }
+        case DIALOG_CHOOSE_UPLOAD_SOURCE: {
+            final String[] items = {    getString(R.string.actionbar_upload_files),
+                                        getString(R.string.actionbar_upload_from_apps), 
+                                        getString(R.string.actionbar_failed_instant_upload) };
+            builder = new AlertDialog.Builder(this);
+            builder.setTitle(R.string.actionbar_upload);
+            builder.setItems(items, new DialogInterface.OnClickListener() {
+                public void onClick(DialogInterface dialog, int item) {
+                    if (item == 0) {
+                        // if (!mDualPane) {
+                        Intent action = new Intent(FileDisplayActivity.this, UploadFilesActivity.class);
+                        action.putExtra(UploadFilesActivity.EXTRA_ACCOUNT,
+                                AccountUtils.getCurrentOwnCloudAccount(FileDisplayActivity.this));
+                        startActivityForResult(action, ACTION_SELECT_MULTIPLE_FILES);
+                        // } else {
+                        // TODO create and handle new fragment
+                        // LocalFileListFragment
+                        // }
+                    } else if (item == 1) {
+                        Intent action = new Intent(Intent.ACTION_GET_CONTENT);
+                        action = action.setType("*/*").addCategory(Intent.CATEGORY_OPENABLE);
+                        startActivityForResult(Intent.createChooser(action, getString(R.string.upload_chooser_title)),
+                                ACTION_SELECT_CONTENT_FROM_APPS);
+                    } else if (item == 2) {
+                        Account account = AccountUtils.getCurrentOwnCloudAccount(FileDisplayActivity.this);
+                        Intent action = new Intent(FileDisplayActivity.this, InstantUploadActivity.class);
+                        action.putExtra(FileUploader.KEY_ACCOUNT, account);
+                        startActivity(action);
+                    }
+                }
+            });
+            dialog = builder.create();
+            break;
+        }
+        case DIALOG_SSL_VALIDATOR: {
+            dialog = SslValidatorDialog.newInstance(this, mLastSslUntrustedServerResult, this);
+            break;
+        }
+        case DIALOG_CERT_NOT_SAVED: {
+            builder = new AlertDialog.Builder(this);
+            builder.setMessage(getResources().getString(R.string.ssl_validator_not_saved));
+            builder.setCancelable(false);
+            builder.setPositiveButton(R.string.common_ok, new DialogInterface.OnClickListener() {
+                    @Override
+                    public void onClick(DialogInterface dialog, int which) {
+                        dialog.dismiss();
+                    };
+                });
+            dialog = builder.create();
+            break;
+        }
+        default:
+            dialog = null;
+        }
+    
+        return dialog;
+    }
+
+    
+    /**
+     * Translates a content URI of an image to a physical path
+     * on the disk
+     * @param uri The URI to resolve
+     * @return The path to the image or null if it could not be found
+     */
+    public String getPath(Uri uri) {
+        String[] projection = { MediaStore.Images.Media.DATA };
+        Cursor cursor = managedQuery(uri, projection, null, null, null);
+        if (cursor != null) {
+            int column_index = cursor
+                    .getColumnIndexOrThrow(MediaStore.Images.Media.DATA);
+            cursor.moveToFirst();
+            return cursor.getString(column_index);
+        } 
+        return null;
+    }
+    
+    /**
+     * Pushes a directory to the drop down list
+     * @param directory to push
+     * @throws IllegalArgumentException If the {@link OCFile#isDirectory()} returns false.
+     */
+    public void pushDirname(OCFile directory) {
+        if(!directory.isDirectory()){
+            throw new IllegalArgumentException("Only directories may be pushed!");
+        }
+        mDirectories.insert(directory.getFileName(), 0);
+        mCurrentDir = directory;
+    }
+
+    /**
+     * Pops a directory name from the drop down list
+     * @return True, unless the stack is empty
+     */
+    public boolean popDirname() {
+        mDirectories.remove(mDirectories.getItem(0));
+        return !mDirectories.isEmpty();
+    }
+
+    private class DirectoryCreator implements Runnable {
+        private String mTargetPath;
+        private Account mAccount;
+        private Handler mHandler; 
+    
+        public DirectoryCreator(String targetPath, Account account, Handler handler) {
+            mTargetPath = targetPath;
+            mAccount = account;
+            mHandler = handler;
+        }
+    
+        @Override
+        public void run() {
+            WebdavClient wdc = OwnCloudClientUtils.createOwnCloudClient(mAccount, getApplicationContext());
+            boolean created = wdc.createDirectory(mTargetPath);
+            if (created) {
+                mHandler.post(new Runnable() {
+                    @Override
+                    public void run() { 
+                        dismissDialog(DIALOG_SHORT_WAIT);
+                        
+                        // Save new directory in local database
+                        OCFile newDir = new OCFile(mTargetPath);
+                        newDir.setMimetype("DIR");
+                        newDir.setParentId(mCurrentDir.getFileId());
+                        mStorageManager.saveFile(newDir);
+    
+                        // Display the new folder right away
+                        mFileList.listDirectory();
+                    }
+                });
+                
+            } else {
+                mHandler.post(new Runnable() {
+                    @Override
+                    public void run() {
+                        dismissDialog(DIALOG_SHORT_WAIT);
+                        try {
+                            Toast msg = Toast.makeText(FileDisplayActivity.this, R.string.create_dir_fail_msg, Toast.LENGTH_LONG); 
+                            msg.show();
+                        
+                        } catch (NotFoundException e) {
+                            Log.e(TAG, "Error while trying to show fail message " , e);
+                        }
+                    }
+                });
+            }
+        }
+    
+    }
+
+    // Custom array adapter to override text colors
+    private class CustomArrayAdapter<T> extends ArrayAdapter<T> {
+    
+        public CustomArrayAdapter(FileDisplayActivity ctx, int view) {
+            super(ctx, view);
+        }
+    
+        public View getView(int position, View convertView, ViewGroup parent) {
+            View v = super.getView(position, convertView, parent);
+    
+            ((TextView) v).setTextColor(getResources().getColorStateList(
+                    android.R.color.white));
+            return v;
+        }
+    
+        public View getDropDownView(int position, View convertView,
+                ViewGroup parent) {
+            View v = super.getDropDownView(position, convertView, parent);
+    
+            ((TextView) v).setTextColor(getResources().getColorStateList(
+                    android.R.color.white));
+    
+            return v;
+        }
+    
+    }
+
+    private class SyncBroadcastReceiver extends BroadcastReceiver {
+
+        /**
+         * {@link BroadcastReceiver} to enable syncing feedback in UI
+         */
+        @Override
+        public void onReceive(Context context, Intent intent) {
+            boolean inProgress = intent.getBooleanExtra(
+                    FileSyncService.IN_PROGRESS, false);
+            String accountName = intent
+                    .getStringExtra(FileSyncService.ACCOUNT_NAME);
+
+            Log.d("FileDisplay", "sync of account " + accountName
+                    + " is in_progress: " + inProgress);
+
+            if (accountName.equals(AccountUtils.getCurrentOwnCloudAccount(context).name)) {  
+            
+                String synchFolderRemotePath = intent.getStringExtra(FileSyncService.SYNC_FOLDER_REMOTE_PATH); 
+                 
+                boolean fillBlankRoot = false;
+                if (mCurrentDir == null) {
+                    mCurrentDir = mStorageManager.getFileByPath("/");
+                    fillBlankRoot = (mCurrentDir != null);
+                }
+
+                if ((synchFolderRemotePath != null && mCurrentDir != null && (mCurrentDir.getRemotePath().equals(synchFolderRemotePath)))
+                        || fillBlankRoot ) {
+                    if (!fillBlankRoot) 
+                        mCurrentDir = getStorageManager().getFileByPath(synchFolderRemotePath);
+                    OCFileListFragment fileListFragment = (OCFileListFragment) getSupportFragmentManager()
+                            .findFragmentById(R.id.fileList);
+                    if (fileListFragment != null) {
+                        fileListFragment.listDirectory(mCurrentDir);
+                    }
+                }
+                
+                setSupportProgressBarIndeterminateVisibility(inProgress);
+                removeStickyBroadcast(intent);
+                
+            }
+            
+            RemoteOperationResult synchResult = (RemoteOperationResult)intent.getSerializableExtra(FileSyncService.SYNC_RESULT);
+            if (synchResult != null) {
+                if (synchResult.getCode().equals(RemoteOperationResult.ResultCode.SSL_RECOVERABLE_PEER_UNVERIFIED)) {
+                    mLastSslUntrustedServerResult = synchResult;
+                    showDialog(DIALOG_SSL_VALIDATOR); 
+                }
+            }
+        }
+    }
+    
+
+    private class UploadFinishReceiver extends BroadcastReceiver {
+        /**
+         * Once the file upload has finished -> update view
+         *  @author David A. Velasco
+         * {@link BroadcastReceiver} to enable upload feedback in UI
+         */
+        @Override
+        public void onReceive(Context context, Intent intent) {
+            String uploadedRemotePath = intent.getStringExtra(FileDownloader.EXTRA_REMOTE_PATH);
+            String accountName = intent.getStringExtra(FileUploader.ACCOUNT_NAME);
+            boolean sameAccount = accountName.equals(AccountUtils.getCurrentOwnCloudAccount(context).name);
+            boolean isDescendant = (mCurrentDir != null) && (uploadedRemotePath != null) && (uploadedRemotePath.startsWith(mCurrentDir.getRemotePath()));
+            if (sameAccount && isDescendant) {
+                OCFileListFragment fileListFragment = (OCFileListFragment) getSupportFragmentManager().findFragmentById(R.id.fileList);
+                if (fileListFragment != null) { 
+                    fileListFragment.listDirectory();
+                }
+            }
+        }
+        
+    }
+    
+    
+    /**
+     * Class waiting for broadcast events from the {@link FielDownloader} service.
+     * 
+     * Updates the UI when a download is started or finished, provided that it is relevant for the
+     * current folder.
+     */
+    private class DownloadFinishReceiver extends BroadcastReceiver {
+        @Override
+        public void onReceive(Context context, Intent intent) {
+            boolean sameAccount = isSameAccount(context, intent);
+            String downloadedRemotePath = intent.getStringExtra(FileDownloader.EXTRA_REMOTE_PATH);
+            boolean isDescendant = isDescendant(downloadedRemotePath);
+            
+            if (sameAccount && isDescendant) {
+                updateLeftPanel();
+                if (mDualPane) {
+                    updateRightPanel(intent.getAction(), downloadedRemotePath, intent.getBooleanExtra(FileDownloader.EXTRA_DOWNLOAD_RESULT, false));
+                }
+            }
+            
+            removeStickyBroadcast(intent);
+        }
+
+        private boolean isDescendant(String downloadedRemotePath) {
+            return (mCurrentDir != null && downloadedRemotePath != null && downloadedRemotePath.startsWith(mCurrentDir.getRemotePath()));
+        }
+
+        private boolean isSameAccount(Context context, Intent intent) {
+            String accountName = intent.getStringExtra(FileDownloader.ACCOUNT_NAME);
+            return (accountName != null && accountName.equals(AccountUtils.getCurrentOwnCloudAccount(context).name));
+        }
+    }
+    
+    
+    protected void updateLeftPanel() {
+        OCFileListFragment fileListFragment = (OCFileListFragment) getSupportFragmentManager().findFragmentById(R.id.fileList);
+        if (fileListFragment != null) { 
+            fileListFragment.listDirectory();
+        }
+    }
+
+    protected void updateRightPanel(String downloadEvent, String downloadedRemotePath, boolean success) {
+        Fragment fragment = getSupportFragmentManager().findFragmentByTag(FileDetailFragment.FTAG);
+        boolean waitedPreview = (mWaitingToPreview != null && mWaitingToPreview.getRemotePath().equals(downloadedRemotePath));
+        if (fragment != null && fragment instanceof FileDetailFragment) {
+            FileDetailFragment detailsFragment = (FileDetailFragment) fragment;
+            OCFile fileInFragment = detailsFragment.getFile();
+            if (fileInFragment != null && !downloadedRemotePath.equals(fileInFragment.getRemotePath())) {
+                // the user browsed to other file ; forget the automatic preview 
+                mWaitingToPreview = null;
+                
+            } else if (downloadEvent.equals(FileDownloader.DOWNLOAD_ADDED_MESSAGE)) {
+                // grant that the right panel updates the progress bar
+                detailsFragment.listenForTransferProgress();
+                detailsFragment.updateFileDetails(true, false);
+                
+            } else if (downloadEvent.equals(FileDownloader.DOWNLOAD_FINISH_MESSAGE)) {
+                //  update the right panel 
+                if (success && waitedPreview) {
+                    mWaitingToPreview = mStorageManager.getFileById(mWaitingToPreview.getFileId());   // update the file from database, for the local storage path
+                    FragmentTransaction transaction = getSupportFragmentManager().beginTransaction();
+                    transaction.replace(R.id.file_details_container, new PreviewMediaFragment(mWaitingToPreview, AccountUtils.getCurrentOwnCloudAccount(this)), FileDetailFragment.FTAG);
+                    transaction.commit();
+                    mWaitingToPreview = null;
+                    
+                } else {
+                    detailsFragment.updateFileDetails(false, (success));
+                }
+            }
+        }
+    }
+
+
+    /**
+     * {@inheritDoc}
+     */
+    @Override
+    public DataStorageManager getStorageManager() {
+        return mStorageManager;
+    }
+    
+
+    /**
+     * {@inheritDoc}
+     */
+    @Override
+    public void onDirectoryClick(OCFile directory) {
+        pushDirname(directory);
+        ActionBar actionBar = getSupportActionBar();
+        actionBar.setDisplayHomeAsUpEnabled(true);
+        
+        if (mDualPane) {
+            // Resets the FileDetailsFragment on Tablets so that it always displays
+            Fragment fileFragment = getSupportFragmentManager().findFragmentByTag(FileDetailFragment.FTAG);
+            if (fileFragment != null && (fileFragment instanceof PreviewMediaFragment || !((FileDetailFragment) fileFragment).isEmpty())) {
+                FragmentTransaction transaction = getSupportFragmentManager().beginTransaction();
+                transaction.replace(R.id.file_details_container, new FileDetailFragment(null, null), FileDetailFragment.FTAG); // empty FileDetailFragment                
+                transaction.commit();
+            }
+        }
+    }
+    
+    
+    /**
+     * {@inheritDoc}
+     */
+    @Override
+    public void onFileClick(OCFile file) {
+        if (file != null && PreviewImageFragment.canBePreviewed(file)) {
+            // preview image - it handles the download, if needed
+            startPreviewImage(file);
+            
+        } else if (file != null && PreviewMediaFragment.canBePreviewed(file)) {
+            if (file.isDown()) {
+                // general preview
+                startMediaPreview(file);
+                
+            } else {
+                // automatic download, preview on finish
+                startDownloadForPreview(file);
+                
+            }
+        } else {
+            // details view
+            startDetails(file);
+        }
+    }
+
+    private void startPreviewImage(OCFile file) {
+        Intent showDetailsIntent = new Intent(this, PreviewImageActivity.class);
+        showDetailsIntent.putExtra(FileDetailFragment.EXTRA_FILE, file);
+        showDetailsIntent.putExtra(FileDetailFragment.EXTRA_ACCOUNT, AccountUtils.getCurrentOwnCloudAccount(this));
+        startActivity(showDetailsIntent);
+    }
+    
+    private void startMediaPreview(OCFile file) {
+        if (mDualPane) {
+            FragmentTransaction transaction = getSupportFragmentManager().beginTransaction();
+            transaction.replace(R.id.file_details_container, new PreviewMediaFragment(file, AccountUtils.getCurrentOwnCloudAccount(this)), FileDetailFragment.FTAG);
+            transaction.commit();
+            
+        } else {
+            Intent showDetailsIntent = new Intent(this, FileDetailActivity.class);
+            showDetailsIntent.putExtra(FileDetailFragment.EXTRA_FILE, file);
+            showDetailsIntent.putExtra(FileDetailFragment.EXTRA_ACCOUNT, AccountUtils.getCurrentOwnCloudAccount(this));
+            startActivity(showDetailsIntent);
+        }
+    }
+    
+    private void startDownloadForPreview(OCFile file) {
+        if (mDualPane) {
+            FragmentTransaction transaction = getSupportFragmentManager().beginTransaction();
+            transaction.replace(R.id.file_details_container, new FileDetailFragment(file, AccountUtils.getCurrentOwnCloudAccount(this)), FileDetailFragment.FTAG);
+            transaction.commit();
+            mWaitingToPreview = file;
+            requestForDownload();
+            
+        } else {
+            Intent showDetailsIntent = new Intent(this, FileDetailActivity.class);
+            showDetailsIntent.putExtra(FileDetailFragment.EXTRA_FILE, file);
+            showDetailsIntent.putExtra(FileDetailFragment.EXTRA_ACCOUNT, AccountUtils.getCurrentOwnCloudAccount(this));
+            startActivity(showDetailsIntent);
+        }
+    }
+
+    
+    private void startDetails(OCFile file) {
+        if (mDualPane && !file.isImage()) {
+            FragmentTransaction transaction = getSupportFragmentManager().beginTransaction();
+            transaction.replace(R.id.file_details_container, new FileDetailFragment(file, AccountUtils.getCurrentOwnCloudAccount(this)), FileDetailFragment.FTAG);
+            transaction.commit();
+        } else {
+            Intent showDetailsIntent = new Intent(this, FileDetailActivity.class);
+            showDetailsIntent.putExtra(FileDetailFragment.EXTRA_FILE, file);
+            showDetailsIntent.putExtra(FileDetailFragment.EXTRA_ACCOUNT, AccountUtils.getCurrentOwnCloudAccount(this));
+            startActivity(showDetailsIntent);
+        }
+    }
+
+
+    /**
+     * {@inheritDoc}
+     */
+    @Override
+    public OCFile getInitialDirectory() {
+        return mCurrentDir;
+    }
+    
+    
+    /**
+     * {@inheritDoc}
+     */
+    @Override
+    public void onFileStateChanged() {
+        OCFileListFragment fileListFragment = (OCFileListFragment) getSupportFragmentManager().findFragmentById(R.id.fileList);
+        if (fileListFragment != null) { 
+            fileListFragment.listDirectory();
+        }
+    }
+
+    
+    /**
+     * {@inheritDoc}
+     */
+    @Override
+    public FileDownloaderBinder getFileDownloaderBinder() {
+        return mDownloaderBinder;
+    }
+
+    
+    /**
+     * {@inheritDoc}
+     */
+    @Override
+    public FileUploaderBinder getFileUploaderBinder() {
+        return mUploaderBinder;
+    }
+    
+    
+    /** Defines callbacks for service binding, passed to bindService() */
+    private class ListServiceConnection implements ServiceConnection {
+
+        @Override
+        public void onServiceConnected(ComponentName component, IBinder service) {
+            if (component.equals(new ComponentName(FileDisplayActivity.this, FileDownloader.class))) {
+                Log.d(TAG, "Download service connected");
+                mDownloaderBinder = (FileDownloaderBinder) service;
+                if (mWaitingToPreview != null) {
+                    requestForDownload();
+                }
+                
+            } else if (component.equals(new ComponentName(FileDisplayActivity.this, FileUploader.class))) {
+                Log.d(TAG, "Upload service connected");
+                mUploaderBinder = (FileUploaderBinder) service;
+            } else {
+                return;
+            }
+            // a new chance to get the mDownloadBinder through getFileDownloadBinder() - THIS IS A MESS
+            if (mFileList != null)
+                mFileList.listDirectory();
+            if (mDualPane) {
+                Fragment fragment = getSupportFragmentManager().findFragmentByTag(FileDetailFragment.FTAG);
+                if (fragment != null && fragment instanceof FileDetailFragment) {
+                    FileDetailFragment detailFragment = (FileDetailFragment)fragment;
+                    detailFragment.listenForTransferProgress();
+                    detailFragment.updateFileDetails(false, false);
+                }
+            }
+        }
+
+        @Override
+        public void onServiceDisconnected(ComponentName component) {
+            if (component.equals(new ComponentName(FileDisplayActivity.this, FileDownloader.class))) {
+                Log.d(TAG, "Download service disconnected");
+                mDownloaderBinder = null;
+            } else if (component.equals(new ComponentName(FileDisplayActivity.this, FileUploader.class))) {
+                Log.d(TAG, "Upload service disconnected");
+                mUploaderBinder = null;
+            }
+        }
+    };    
+
+    
+    
+    /**
+     * Launch an intent to request the PIN code to the user before letting him use the app
+     */
+    private void requestPinCode() {
+        boolean pinStart = false;
+        SharedPreferences appPrefs = PreferenceManager.getDefaultSharedPreferences(getApplicationContext());
+        pinStart = appPrefs.getBoolean("set_pincode", false);
+        if (pinStart) {
+            Intent i = new Intent(getApplicationContext(), PinCodeActivity.class);
+            i.putExtra(PinCodeActivity.EXTRA_ACTIVITY, "FileDisplayActivity");
+            startActivity(i);
+        }
+    }
+
+
+    @Override
+    public void onSavedCertificate() {
+        startSynchronization();                
+    }
+
+
+    @Override
+    public void onFailedSavingCertificate() {
+        showDialog(DIALOG_CERT_NOT_SAVED);
+    }
+
+
+    /**
+     * Updates the view associated to the activity after the finish of some operation over files
+     * in the current account.
+     * 
+     * @param operation     Removal operation performed.
+     * @param result        Result of the removal.
+     */
+    @Override
+    public void onRemoteOperationFinish(RemoteOperation operation, RemoteOperationResult result) {
+        if (operation instanceof RemoveFileOperation) {
+            onRemoveFileOperationFinish((RemoveFileOperation)operation, result);
+                
+        } else if (operation instanceof RenameFileOperation) {
+            onRenameFileOperationFinish((RenameFileOperation)operation, result);
+            
+        } else if (operation instanceof SynchronizeFileOperation) {
+            onSynchronizeFileOperationFinish((SynchronizeFileOperation)operation, result);
+        }
+    }
+
+
+    /**
+     * Updates the view associated to the activity after the finish of an operation trying to remove a 
+     * file. 
+     * 
+     * @param operation     Removal operation performed.
+     * @param result        Result of the removal.
+     */
+    private void onRemoveFileOperationFinish(RemoveFileOperation operation, RemoteOperationResult result) {
+        dismissDialog(DIALOG_SHORT_WAIT);
+        if (result.isSuccess()) {
+            Toast msg = Toast.makeText(this, R.string.remove_success_msg, Toast.LENGTH_LONG);
+            msg.show();
+            OCFile removedFile = operation.getFile();
+            if (mDualPane) {
+                FileFragment details = (FileFragment) getSupportFragmentManager().findFragmentByTag(FileDetailFragment.FTAG);
+                if (details != null && removedFile.equals(details.getFile())) {
+                    FragmentTransaction transaction = getSupportFragmentManager().beginTransaction();
+                    transaction.replace(R.id.file_details_container, new FileDetailFragment(null, null)); // empty FileDetailFragment
+                    transaction.commit();
+                }
+            }
+            if (mStorageManager.getFileById(removedFile.getParentId()).equals(mCurrentDir)) {
+                mFileList.listDirectory();
+            }
+                
+        } else {
+            Toast msg = Toast.makeText(this, R.string.remove_fail_msg, Toast.LENGTH_LONG); 
+            msg.show();
+            if (result.isSslRecoverableException()) {
+                mLastSslUntrustedServerResult = result;
+                showDialog(DIALOG_SSL_VALIDATOR); 
+            }
+        }
+    }
+
+    /**
+     * Updates the view associated to the activity after the finish of an operation trying to rename a 
+     * file. 
+     * 
+     * @param operation     Renaming operation performed.
+     * @param result        Result of the renaming.
+     */
+    private void onRenameFileOperationFinish(RenameFileOperation operation, RemoteOperationResult result) {
+        dismissDialog(DIALOG_SHORT_WAIT);
+        OCFile renamedFile = operation.getFile();
+        if (result.isSuccess()) {
+            if (mDualPane) {
+                FileFragment details = (FileFragment) getSupportFragmentManager().findFragmentByTag(FileDetailFragment.FTAG);
+                if (details != null && details instanceof FileDetailFragment && renamedFile.equals(details.getFile()) ) {
+                    ((FileDetailFragment) details).updateFileDetails(renamedFile, AccountUtils.getCurrentOwnCloudAccount(this));
+                }
+            }
+            if (mStorageManager.getFileById(renamedFile.getParentId()).equals(mCurrentDir)) {
+                mFileList.listDirectory();
+            }
+            
+        } else {
+            if (result.getCode().equals(ResultCode.INVALID_LOCAL_FILE_NAME)) {
+                Toast msg = Toast.makeText(this, R.string.rename_local_fail_msg, Toast.LENGTH_LONG); 
+                msg.show();
+                // TODO throw again the new rename dialog
+            } else {
+                Toast msg = Toast.makeText(this, R.string.rename_server_fail_msg, Toast.LENGTH_LONG); 
+                msg.show();
+                if (result.isSslRecoverableException()) {
+                    mLastSslUntrustedServerResult = result;
+                    showDialog(DIALOG_SSL_VALIDATOR); 
+                }
+            }
+        }
+    }
+
+
+    private void onSynchronizeFileOperationFinish(SynchronizeFileOperation operation, RemoteOperationResult result) {
+        dismissDialog(DIALOG_SHORT_WAIT);
+        OCFile syncedFile = operation.getLocalFile();
+        if (!result.isSuccess()) {
+            if (result.getCode() == ResultCode.SYNC_CONFLICT) {
+                Intent i = new Intent(this, ConflictsResolveActivity.class);
+                i.putExtra(ConflictsResolveActivity.EXTRA_FILE, syncedFile);
+                i.putExtra(ConflictsResolveActivity.EXTRA_ACCOUNT, AccountUtils.getCurrentOwnCloudAccount(this));
+                startActivity(i);
+                
+            } else {
+                Toast msg = Toast.makeText(this, R.string.sync_file_fail_msg, Toast.LENGTH_LONG); 
+                msg.show();
+            }
+            
+        } else {
+            if (operation.transferWasRequested()) {
+                mFileList.listDirectory();
+                onTransferStateChanged(syncedFile, true, true);
+                
+            } else {
+                Toast msg = Toast.makeText(this, R.string.sync_file_nothing_to_do_msg, Toast.LENGTH_LONG); 
+                msg.show();
+            }
+        }
+    }
+
+
+    /**
+     * {@inheritDoc}
+     */
+    @Override
+    public void onTransferStateChanged(OCFile file, boolean downloading, boolean uploading) {
+        /*OCFileListFragment fileListFragment = (OCFileListFragment) getSupportFragmentManager().findFragmentById(R.id.fileList);
+        if (fileListFragment != null) { 
+            fileListFragment.listDirectory();
+        }*/
+        if (mDualPane) {
+            FileFragment details = (FileFragment) getSupportFragmentManager().findFragmentByTag(FileDetailFragment.FTAG);
+            if (details != null && details instanceof FileDetailFragment && file.equals(details.getFile()) ) {
+                if (downloading || uploading) {
+                    ((FileDetailFragment)details).updateFileDetails(file, AccountUtils.getCurrentOwnCloudAccount(this));
+                } else {
+                    ((FileDetailFragment)details).updateFileDetails(false, true);
+                }
+            }
+        }
+    }
+
+
+    @Override
+    public void showFragmentWithDetails(OCFile file) {
+        if (mDualPane) {
+            FragmentTransaction transaction = getSupportFragmentManager().beginTransaction();
+            transaction.replace(R.id.file_details_container, new FileDetailFragment(file, AccountUtils.getCurrentOwnCloudAccount(this)), FileDetailFragment.FTAG); 
+            transaction.commit();
+            
+        } else {
+            Intent showDetailsIntent = new Intent(this, FileDetailActivity.class);
+            showDetailsIntent.putExtra(FileDetailFragment.EXTRA_FILE, file);
+            showDetailsIntent.putExtra(FileDetailFragment.EXTRA_ACCOUNT, AccountUtils.getCurrentOwnCloudAccount(this));
+            showDetailsIntent.putExtra(FileDetailActivity.EXTRA_MODE, FileDetailActivity.MODE_DETAILS);
+            startActivity(showDetailsIntent);
+        }
+    }
+
+    public void onDismiss(EditNameDialog dialog) {
+        //dialog.dismiss();
+        if (dialog.getResult()) {
+            String newDirectoryName = dialog.getNewFilename().trim();
+            Log.d(TAG, "'create directory' dialog dismissed with new name " + newDirectoryName);
+            if (newDirectoryName.length() > 0) {
+                String path;
+                if (mCurrentDir == null) {
+                    // this is just a patch; we should ensure that mCurrentDir never is null
+                    if (!mStorageManager.fileExists(OCFile.PATH_SEPARATOR)) {
+                        OCFile file = new OCFile(OCFile.PATH_SEPARATOR);
+                        mStorageManager.saveFile(file);
+                    }
+                    mCurrentDir = mStorageManager.getFileByPath(OCFile.PATH_SEPARATOR);
+                }
+                path = FileDisplayActivity.this.mCurrentDir.getRemotePath();
+                
+                // Create directory
+                path += newDirectoryName + OCFile.PATH_SEPARATOR;
+                Thread thread = new Thread(new DirectoryCreator(path,  AccountUtils.getCurrentOwnCloudAccount(FileDisplayActivity.this), new Handler()));
+                thread.start();
+                
+                showDialog(DIALOG_SHORT_WAIT);
+            }
+        }
+    }
+
+    private void requestForDownload() {
+        Account account = AccountUtils.getCurrentOwnCloudAccount(this);
+        if (!mDownloaderBinder.isDownloading(account, mWaitingToPreview)) {
+            Intent i = new Intent(this, FileDownloader.class);
+            i.putExtra(FileDownloader.EXTRA_ACCOUNT, account);
+            i.putExtra(FileDownloader.EXTRA_FILE, mWaitingToPreview);
+            startService(i);
+        }
+    }
+
+    
+}
